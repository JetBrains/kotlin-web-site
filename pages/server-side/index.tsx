import React from 'react';
import { ServerSideLayout } from '../../blocks/server-side/layout/server-side-layout';
<<<<<<< HEAD
import { ServerSideHero } from '../../blocks/server-side/hero/hero';
import { ServerSidePerformance } from '../../blocks/server-side/performance/performance';
=======
import FeaturesSection from '../../blocks/server-side/features-section';
import CustomerLogoMarqueeSection from '../../blocks/server-side/customer-logo-marquee';
>>>>>>> 66211a78

function Index() {
    return (
        <ServerSideLayout title={'Server Side'} ogImageName={'community.png'}>
<<<<<<< HEAD
            <ServerSideHero />
            <ServerSidePerformance />
=======
            <h1>Server side</h1>

            <FeaturesSection />
            <CustomerLogoMarqueeSection />
>>>>>>> 66211a78
        </ServerSideLayout>
    );
}

export default Index;<|MERGE_RESOLUTION|>--- conflicted
+++ resolved
@@ -1,25 +1,17 @@
 import React from 'react';
 import { ServerSideLayout } from '../../blocks/server-side/layout/server-side-layout';
-<<<<<<< HEAD
 import { ServerSideHero } from '../../blocks/server-side/hero/hero';
 import { ServerSidePerformance } from '../../blocks/server-side/performance/performance';
-=======
 import FeaturesSection from '../../blocks/server-side/features-section';
 import CustomerLogoMarqueeSection from '../../blocks/server-side/customer-logo-marquee';
->>>>>>> 66211a78
 
 function Index() {
     return (
         <ServerSideLayout title={'Server Side'} ogImageName={'community.png'}>
-<<<<<<< HEAD
             <ServerSideHero />
             <ServerSidePerformance />
-=======
-            <h1>Server side</h1>
-
             <FeaturesSection />
             <CustomerLogoMarqueeSection />
->>>>>>> 66211a78
         </ServerSideLayout>
     );
 }
