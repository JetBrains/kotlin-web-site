--- conflicted
+++ resolved
@@ -1,14 +1,11 @@
 import React from "react";
 
 import {CommunityBanner} from '../../blocks/community/community-banner/community-banner';
-<<<<<<< HEAD
-import {CommunityLayout} from "../../layouts/community-layout";
-import {OverviewBottomLinks} from '../../blocks/community/overview-bottom-links/overview-bottom-links'
-=======
 import {CommunityLayout} from "../../blocks/community/layout/community-layout";
 import {KeepInTouch} from "../../blocks/community/keep-in-touch/keep-in-touch";
+import {OverviewBottomLinks} from '../../blocks/community/overview-bottom-links/overview-bottom-links';
 
-import SlackIcon from '../../public/community/icons/keep-in-touch-slack-icon.svg'
+import SlackIcon from '../../public/community/icons/keep-in-touch-slack-icon.svg';
 import TwitterIcon from '../../public/community/icons/keep-in-touch-twitter-icon.svg';
 import KotlinIcon from '../../public/community/icons/keep-in-touch-kotlin-icon.svg';
 import RedditIcon from '../../public/community/icons/keep-in-touch-reddit-icon.svg';
@@ -17,7 +14,6 @@
 import TalkingKotlinIcon from '../../public/community/icons/keep-in-touch-talking-kotlin-icon.svg';
 import LinkedInIcon from '../../public/community/icons/keep-in-touch-linkedin-icon.svg';
 import YoutrackIcon from '../../public/community/icons/keep-in-touch-youtrack-icon.svg';
->>>>>>> 528b9881
 
 function Index() {
     return (
@@ -29,9 +25,6 @@
                 If you can't find any, we encourage you to organize one yourself!
                 JetBrains is here to provide help and support.
             </CommunityBanner>
-<<<<<<< HEAD
-            <OverviewBottomLinks />
-=======
 
             <KeepInTouch links={[
                 {
@@ -89,7 +82,7 @@
                     link: 'https://youtrack.jetbrains.com/issues/'
                 },
             ]}/>
->>>>>>> 528b9881
+            <OverviewBottomLinks />
         </CommunityLayout>
     )
 }
