--- conflicted
+++ resolved
@@ -117,7 +117,6 @@
 
 ### Array capturing before the `for`-loop where it is iterated
 
-<<<<<<< HEAD
 > **Issue**: [KT-21354](https://youtrack.jetbrains.com/issue/KT-21354)
 >
 > **Component**: Kotlin/JVM
@@ -127,26 +126,10 @@
 > **Short summary**: if an expression in for-loop range is a local variable updated in a loop body, this change affects loop execution. This is inconsistent with iterating over other containers, such as ranges, character sequences, and collections.
 >
 > **Deprecation cycle**:
->
+> 
 > - <1.2: described code patterns are compiled fine, but updates to local variable affect loop execution
 > - 1.2.X: deprecation warning reported if a range expression in a for-loop is an array-typed local variable which is assigned in a loop body
-> - 1.3.X: deprecation warnings are elevated to errors 
-> - 1.4: remove errors and change behavior in such cases to be consistent with other containers
-=======
-**Issue**: [KT-21354](https://youtrack.jetbrains.com/issue/KT-21354)
-
-**Component**: Kotlin/JVM
-
-**Incompatible change type**: Source
-
-**Short summary**: if an expression in for-loop range is a local variable updated in a loop body, this change affects loop execution. This is inconsistent with iterating over other containers, such as ranges, character sequences, and collections.
-
-**Deprecation cycle**:
-
-- <1.2: described code patterns are compiled fine, but updates to local variable affect loop execution
-- 1.2.X: deprecation warning reported if a range expression in a for-loop is an array-typed local variable which is assigned in a loop body
-- 1.3: change behavior in such cases to be consistent with other containers 
->>>>>>> 0053a2cd
+> - 1.3: change behavior in such cases to be consistent with other containers 
 
 ### Nested classifiers in enum entries
 
