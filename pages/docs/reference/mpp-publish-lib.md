---
type: doc
layout: reference
title: "Publish a multiplatform library"
---

# Publish a multiplatform library

You can publish a multiplatform library to a Maven repository with the [`maven-publish` Gradle plugin](https://docs.gradle.org/current/userguide/publishing_maven.html). 
Specify the group, version, and the [repositories](https://docs.gradle.org/current/userguide/publishing_maven.html#publishing_maven:repositories) 
where the library should be published. The plugin creates publications automatically.

<div class="sample" markdown="1" theme="idea" data-highlight-only>

```kotlin
plugins {
    //...
    id("maven-publish")
}

group = "com.example"
version = "1.0"

publishing {
    repositories {
        maven {
            //...
        }
    }
}
```

</div>

You can also use [`gradle-bintray-plugin`](https://github.com/bintray/gradle-bintray-plugin) for publishing multiplatform libraries. 
However, this plugin does not support publishing Gradle module metadata required for [hierarchical structure support](mpp-share-on-platforms.html#share-code-on-similar-platforms).
Use [this workaround](https://github.com/bintray/gradle-bintray-plugin/issues/229#issuecomment-473123891) to enable metadata publishing 
or migrate to the [`maven-publish` plugin](https://docs.gradle.org/current/userguide/publishing_maven.html). 

## Structure of publications

When used with `maven-publish`, the Kotlin plugin automatically creates publications for each target that can be built on the current host, except for the Android target, 
which needs an [additional step to configure publishing](#publish-an-android-library).

Publications of a multiplatform library include an additional _root_ publication `kotlinMultiplatform` that stands for the 
whole library and is automatically resolved to the appropriate platform-specific artifacts when added as a dependency to the common source set. 
Learn more about [adding dependencies](mpp-add-dependencies.html).

This `kotlinMultiplatform` publication includes metadata artifacts and references the other publications as its variants.

> You must not add an empty artifact without a classifier to the root module of your library to meet the requirements of repositories 
> such as Maven Central, as this will result in a conflict with metadata artifacts that are included in this module.
{:.note}
 
The `kotlinMultiplatform` publication may also need the sources and documentation artifacts if that is required by the repository. In that case, 
add those artifacts by using [`artifact(...)`](https://docs.gradle.org/current/javadoc/org/gradle/api/publish/maven/MavenPublication.html#artifact-java.lang.Object-) 
in the publication's scope.

## Avoid duplicate publications

To avoid duplicate publications of modules that can be built on several platforms (like JVM and JS), 
configure the publishing tasks for these modules to run conditionally.

You can detect the platform in the script, introduce a flag such as `isMainHost` and set it to `true` for the main target 
platform. Alternatively, you can pass the flag from an external source, for example, from CI configuration. 

This simplified example ensures that publications are only uploaded when `isMainHost=true` is passed. This means that 
a publication that can be published from multiple platforms will be published only once – from the main host.

<div class="multi-language-sample" data-lang="groovy">
<div class="sample" markdown="1" theme="idea" mode="groovy" data-highlight-only>

```groovy
kotlin {
    jvm()
    js()
    mingwX64()
    linuxX64()
<<<<<<< HEAD

    // Note that the Kotlin metadata is here, too.

    configure([targets["metadata"], jvm(), js()]) {
        mavenPublication { targetPublication ->
            tasks.withType(AbstractPublishToMaven)
                    .matching { it.publication == targetPublication }
                    .configureEach { onlyIf { findProperty("isMainHost") == "true" } }
=======
    def publicationsFromMainHost = 
        [jvm(), js()].collect { it.name } + "kotlinMultiplatform"
    publishing {
        publications {
            matching { it.name in publicationsFromMainHost }.all { targetPublication ->
                tasks.withType(AbstractPublishToMaven)
                        .matching { it.publication == targetPublication }
                        .all { onlyIf { findProperty("isMainHost") == "true" } }
            }
>>>>>>> e0ce077a
        }
    }
}
```

</div>
</div>

<div class="multi-language-sample" data-lang="kotlin">
<div class="sample" markdown="1" theme="idea" mode="kotlin" data-highlight-only>

```kotlin
kotlin {
    jvm()
    js()
    mingwX64()
    linuxX64()
<<<<<<< HEAD

    // Note that the Kotlin metadata is here, too.

    configure(listOf(targets["metadata"], jvm(), js())) {
        mavenPublication {
            val targetPublication = this@mavenPublication
            tasks.withType<AbstractPublishToMaven>()
                    .matching { it.publication == targetPublication }
                    .configureEach { onlyIf { findProperty("isMainHost") == "true" } }
=======
    val publicationsFromMainHost = 
        listOf(jvm(), js()).map { it.name } + "kotlinMultiplatform"
    publishing {
        publications {
            matching { it.name in publicationsFromMainHost }.all {
                val targetPublication = this@all
                tasks.withType<AbstractPublishToMaven>()
                        .matching { it.publication == targetPublication }
                        .all { onlyIf { findProperty("isMainHost") == "true" } }
            }
>>>>>>> e0ce077a
        }
    }
}
```

</div>
</div>
 
By default, each publication includes a sources JAR that contains the sources used by the main compilation of the target. 

## Publish an Android library

To publish an Android library, you need to provide additional configuration.

By default, no artifacts of an Android library are published. To publish artifacts produced by a set of [Android variants](https://developer.android.com/studio/build/build-variants), 
specify the variant names in the Android target block:

<div class="sample" markdown="1" theme="idea" data-highlight-only>

```kotlin
kotlin {
    android {
        publishLibraryVariants("release", "debug")
    }
}

```

</div>

The example works for Android libraries without [product flavors](https://developer.android.com/studio/build/build-variants#product-flavors). 
For a library with product flavors, the variant names also contain the flavors, like `fooBarDebug` or `fooBazRelease`.

> If a library consumer defines variants that are missing in the library, they need to provide matching fallbacks. 
> For example, if a library does not have or does not publish a staging build type, the library consumer must provide a fallback for the 
> consumers who have such a build type, specifying at least one of the build types that the library publishes:
> 
> <div class="multi-language-sample" data-lang="groovy">
> <div class="sample" markdown="1" theme="idea" mode="groovy" data-highlight-only>
> 
> ```groovy
> android {
>     buildTypes {
>         staging {
>             // ...
>             matchingFallbacks = ['release', 'debug']
>         }
>     }
> }
> ```
> 
> </div>
> </div>
> 
> <div class="multi-language-sample" data-lang="kotlin">
> <div class="sample" markdown="1" theme="idea" mode="kotlin" data-highlight-only>
> 
> ```kotlin
> android {
>     buildTypes {
>         val staging by creating {
>             // ...
>             matchingFallbacks = listOf("release", "debug")
>         }
>     }
> }
> ```
> 
> </div>
> </div>
{:.note}

Similarly, a library consumer needs to provide matching fallbacks for custom product flavors if some are missing in the 
library publications.

You can also publish variants grouped by the product flavor, so that the outputs of the different build types are placed 
in a single module, with the build type becoming a classifier for the artifacts (the release build type is still published 
with no classifier). This mode is disabled by default and can be enabled as follows:

<div class="sample" markdown="1" theme="idea" data-highlight-only>

```kotlin
kotlin {
    android {
        publishLibraryVariantsGroupedByFlavor = true
    }
}
```

</div>

> It is not recommended that you publish variants grouped by the product flavor in case they have different dependencies, 
> as those will be merged into one dependencies list.
{:.note}
<|MERGE_RESOLUTION|>--- conflicted
+++ resolved
@@ -76,16 +76,6 @@
     js()
     mingwX64()
     linuxX64()
-<<<<<<< HEAD
-
-    // Note that the Kotlin metadata is here, too.
-
-    configure([targets["metadata"], jvm(), js()]) {
-        mavenPublication { targetPublication ->
-            tasks.withType(AbstractPublishToMaven)
-                    .matching { it.publication == targetPublication }
-                    .configureEach { onlyIf { findProperty("isMainHost") == "true" } }
-=======
     def publicationsFromMainHost = 
         [jvm(), js()].collect { it.name } + "kotlinMultiplatform"
     publishing {
@@ -93,9 +83,8 @@
             matching { it.name in publicationsFromMainHost }.all { targetPublication ->
                 tasks.withType(AbstractPublishToMaven)
                         .matching { it.publication == targetPublication }
-                        .all { onlyIf { findProperty("isMainHost") == "true" } }
+                        .configureEach { onlyIf { findProperty("isMainHost") == "true" } }
             }
->>>>>>> e0ce077a
         }
     }
 }
@@ -113,17 +102,6 @@
     js()
     mingwX64()
     linuxX64()
-<<<<<<< HEAD
-
-    // Note that the Kotlin metadata is here, too.
-
-    configure(listOf(targets["metadata"], jvm(), js())) {
-        mavenPublication {
-            val targetPublication = this@mavenPublication
-            tasks.withType<AbstractPublishToMaven>()
-                    .matching { it.publication == targetPublication }
-                    .configureEach { onlyIf { findProperty("isMainHost") == "true" } }
-=======
     val publicationsFromMainHost = 
         listOf(jvm(), js()).map { it.name } + "kotlinMultiplatform"
     publishing {
@@ -132,9 +110,8 @@
                 val targetPublication = this@all
                 tasks.withType<AbstractPublishToMaven>()
                         .matching { it.publication == targetPublication }
-                        .all { onlyIf { findProperty("isMainHost") == "true" } }
+                        .configureEach { onlyIf { findProperty("isMainHost") == "true" } }
             }
->>>>>>> e0ce077a
         }
     }
 }
