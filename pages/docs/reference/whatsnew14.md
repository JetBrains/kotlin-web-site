---
type: doc
layout: reference
title: "What's New in Kotlin 1.4"
---

# What's New in Kotlin 1.4

## Language features and improvements

Kotlin 1.4 comes with a variety of different language features and improvements. They include:

* [SAM conversions for Kotlin interfaces](#sam-conversions-for-kotlin-interfaces)
* [Delegated properties improvements](#delegated-properties-improvements)
* [Mixing named and positional arguments](#mixing-named-and-positional-arguments)
* [Trailing comma in enumerations](#trailing-comma-in-enumerations)
* [Callable reference improvements](#callable-reference-improvements)
* [`break` and `continue` inside `when` included in loops](#using-break-and-continue-inside-when-expressions-included-in-loops)
* [Explicit API moe for library authors](#explicit-api-mode-for-library-authors)

### SAM conversions for Kotlin interfaces

Before Kotlin 1.4, you could apply SAM (Single Abstract Method) conversions only [when working with Java methods and Java
interfaces from Kotlin](java-interop.html#sam-conversions). From now on, you can use SAM conversions for Kotlin interfaces as well.
To do so, mark a Kotlin interface explicitly as functional with the `fun` modifier.

SAM conversion applies if you pass a lambda as an argument when an interface with only one single abstract method is expected
as a parameter. In this case, the compiler automatically converts the lambda to an instance of the class that implements the abstract member function.

<div class="sample" markdown="1" theme="idea" data-min-compiler-version="1.4">

```kotlin
fun interface IntPredicate {
    fun accept(i: Int): Boolean
}

val isEven = IntPredicate { it % 2 == 0 }

fun main() { 
    println("Is 7 even? - ${isEven.accept(7)}")
}
```

</div>

Learn more about [Kotlin functional interfaces and SAM conversions](fun-interfaces.html).

### Delegated properties improvements

In 1.4, we have added new features to improve your experience with delegated properties in Kotlin:
- Now a property can be delegated to another property.
- A new interface `PropertyDelegateProvider` helps create delegate providers in a single declaration.
- `ReadWriteProperty` now extends `ReadOnlyProperty` so you can use both of them for read-only properties.

Aside from the new API, we've made some optimizations that reduce the resulting bytecode size. These optimizations are
described in  [this blog post](https://blog.jetbrains.com/kotlin/2019/12/what-to-expect-in-kotlin-1-4-and-beyond/#delegated-properties). 

For more information about delegated properties, see the [documentation](delegated-properties.html).

### Mixing named and positional arguments

In Kotlin 1.3, when you called a function with [named arguments](functions.html#named-arguments), you had to place all the
arguments without names (positional arguments) before the first named argument. For example, you could call `f(1, y = 2)`, 
but you couldn't call `f(x = 1, 2)`.

It was really annoying when all the arguments were in their correct positions but you wanted to specify a name for one argument in the middle.
It was especially helpful for making absolutely clear which attribute a boolean or `null` value belongs to.

In Kotlin 1.4, there is no such limitation – you can now specify a name for an argument in the middle of a set of positional 
arguments. Moreover, you can mix positional and named arguments any way you like, as long as they remain in the correct order.

<div class="sample" markdown="1" theme="idea" data-highlight-only>

```kotlin
fun reformat(
    str: String,
    uppercaseFirstLetter: Boolean = true,
    wordSeparator: Character = ' '
) {
    // ...
}

//Function call with a named argument in the middle
reformat('This is a String!', uppercaseFirstLetter = false , '-')
```

</div>

### Trailing comma in enumerations

With Kotlin 1.4 you can now add a trailing comma in enumerations such as argument 
and parameter lists, `when` entries, and components of destructuring declarations.
With a trailing comma, you can add new items and change their order without adding or removing commas.

This is especially helpful if you use multi-line syntax for parameters or values. After adding a trailing comma, you can 
then easily swap lines with parameters or values.

<div class="sample" markdown="1" theme="idea" data-highlight-only>

```kotlin
fun reformat(
    str: String,
    uppercaseFirstLetter: Boolean = true,
    wordSeparator: Character = ' ', //trailing comma
) {
    // ...
}
```

</div>

<div class="sample" markdown="1" theme="idea" data-highlight-only>

```kotlin
val colors = listOf(
    "red",
    "green",
    "blue", //trailing comma
)
```

</div>

### Callable reference improvements

Kotlin 1.4 supports more cases for using callable references:

* References to functions with default argument values
* Function references in `Unit`-returning functions 
* References that adapt based on the number of arguments in a function
* Suspend conversion on callable references 

#### References to functions with default argument values 

Now you can use callable references to functions with default argument values. If the callable reference 
to the function `foo` takes no arguments, the default value `0` is used.

<div class="sample" markdown="1" theme="idea" data-min-compiler-version="1.4">

```kotlin
fun foo(i: Int = 0): String = "$i!"

fun apply(func: () -> String): String = func()

fun main() {
    println(apply(::foo))
}
```

</div>

Previously, you had to write additional overloads for the function `apply` to use the default argument values.

<div class="sample" markdown="1" theme="idea" data-highlight-only>

```kotlin
// some new overload
fun applyInt(func: (Int) -> String): String = func(0) 
```

</div>

#### Function references in `Unit`-returning functions 

In Kotlin 1.4, you can use callable references to functions returning any type in `Unit`-returning functions. 
Before Kotlin 1.4, you could only use lambda arguments in this case. Now you can use both lambda arguments and callable references.

<div class="sample" markdown="1" theme="idea" data-highlight-only>

```kotlin
fun foo(f: () -> Unit) { }
fun returnsInt(): Int = 42

fun main() {
    foo { returnsInt() } // this was the only way to do it  before 1.4
    foo(::returnsInt) // starting from 1.4, this also works
}
```

</div>

#### References that adapt based on the number of arguments in a function

Now you can adapt callable references to functions when passing a variable number of arguments (`vararg`) . 
You can pass any number of parameters of the same type at the end of the list of passed arguments.

<div class="sample" markdown="1" theme="idea" data-highlight-only>

```kotlin
fun foo(x: Int, vararg y: String) {}

fun use0(f: (Int) -> Unit) {}
fun use1(f: (Int, String) -> Unit) {}
fun use2(f: (Int, String, String) -> Unit) {}

fun test() {
    use0(::foo) 
    use1(::foo) 
    use2(::foo) 
}
```

</div>

#### Suspend conversion on callable references

In addition to suspend conversion on lambdas, Kotlin now supports suspend conversion on callable references starting from version 1.4.

<div class="sample" markdown="1" theme="idea" data-highlight-only>

```kotlin
fun call() {}
fun takeSuspend(f: suspend () -> Unit) {}

fun test() {
    takeSuspend { call() } // OK before 1.4
    takeSuspend(::call) // In Kotlin 1.4, it also works
}
```

</div>

### Using `break` and `continue` inside `when` expressions included in loops

In Kotlin 1.3, you could not use unqualified `break` and `continue` inside `when` expressions included in loops. The reason was that these keywords were reserved for possible [fall-through behavior](https://en.wikipedia.org/wiki/Switch_statement#Fallthrough) in `when` expressions. 

That’s why if you wanted to use `break` and `continue` inside `when` expressions in loops, you had to [label](returns.html#break-and-continue-labels) them, which became rather cumbersome.

<div class="sample" markdown="1" theme="idea" data-highlight-only>

```kotlin
fun test(xs: List<Int>) {
    LOOP@for (x in xs) {
        when (x) {
            2 -> continue@LOOP
            17 -> break@LOOP
            else -> println(x)
        }
    }
}
```

</div>

In Kotlin 1.4, you can use `break` and `continue` without labels inside `when` expressions included in loops. They behave as expected by terminating the nearest enclosing loop or proceeding to its next step.

<div class="sample" markdown="1" theme="idea" data-highlight-only>

```kotlin
fun test(xs: List<Int>) {
    for (x in xs) {
        when (x) {
            2 -> continue
            17 -> break
            else -> println(x)
        }
    }
}
```

</div>

The fall-through behavior inside `when` is subject to further design.

### Explicit API mode for library authors

Kotlin compiler offers _explicit API mode_ for library authors. In this mode, the compiler performs additional checks that
help make the library’s API clearer and more consistent. It adds the following requirements for declarations exposed
to the library’s public API:

* Visibility modifiers are required for declarations if the default visibility exposes them to the public API.
This helps ensure that no declarations are exposed to the public API unintentionally.
* Explicit type specifications are required for properties and functions that are exposed to the public API.
This guarantees that API users are aware of the types of API members they use.

Depending on your configuration, these explicit APIs can produce errors (_strict_ mode) or warnings (_warning_ mode).
Certain kinds of declarations are excluded from such checks for the sake of readability and common sense:

* primary constructors
* properties of data classes
* property getters and setters
* `override` methods

Explicit API mode analyzes only the production sources of a module.

To compile your module in the explicit API mode, add the following lines to your Gradle build script:

<div class="multi-language-sample" data-lang="groovy">
<div class="sample" markdown="1" theme="idea" mode='groovy'>

```groovy
kotlin {    
    // for strict mode
    explicitApi() 
    // or
    explicitApi = 'strict'
    
    // for warning mode
    explicitApiWarning()
    // or
    explicitApi = 'warning'
}
```

</div>
</div>

<div class="multi-language-sample" data-lang="kotlin">
<div class="sample" markdown="1" theme="idea" mode='kotlin' data-highlight-only>

```kotlin
kotlin {    
    // for strict mode
    explicitApi() 
    // or
    explicitApi = ExplicitApiMode.Strict
    
    // for warning mode
    explicitApiWarning()
    // or
    explicitApi = ExplicitApiMode.Warning
}
```

</div>
</div>

When using the command-line compiler, switch to explicit API mode by adding  the `-Xexplicit-api` compiler option
with the value `strict` or `warning`.

<div class="sample" markdown="1" mode="shell" theme="idea">

```bash
-Xexplicit-api={strict|warning}
```

</div>

For more details about the explicit API mode, see the [KEEP](https://github.com/Kotlin/KEEP/blob/master/proposals/explicit-api-mode.md). 

## New tools in the IDE

With Kotlin 1.4, you can use the new tools in IntelliJ IDEA to simplify Kotlin development:

* [New flexible Project Wizard](#new-flexible-project-wizard)
* [Coroutine Debugger](#coroutine-debugger)

### New flexible Project Wizard

With the flexible new Kotlin Project Wizard, you have a place to easily create and configure different types of Kotlin 
projects, including multiplatform projects, which can be difficult to configure without a UI.

![Kotlin Project Wizard – Multiplatform project]({{ url_for('asset', path='images/reference/whats-new/mpp-project-1-wn.png') }})

The new Kotlin Project Wizard is both simple and flexible:

1. *Select the project template*, depending on what you’re trying to do. More templates will be added in the future.
2. *Select the build system* – Gradle (Kotlin or Groovy DSL), Maven, or IntelliJ IDEA.  
    The Kotlin Project Wizard will only show the build systems supported on the selected project template.
3. *Preview the project structure* directly on the main screen.

Then you can finish creating your project or, optionally, *configure the project* on the next screen:

{:start="4"}
4. *Add/remove modules and targets* supported for this project template.
5. *Configure module and target settings*, for example, the target JVM version, target template, and test framework.

![Kotlin Project Wizard - Configure targets]({{ url_for('asset', path='images/reference/whats-new/mpp-project-2-wn.png') }})

In the future, we are going to make the Kotlin Project Wizard even more flexible by adding more configuration options and templates.

You can try out the new Kotlin Project Wizard by working through these tutorials:

* [Create a console application based on Kotlin/JVM](../tutorials/jvm-get-started.html)
* [Create a Kotlin/JS application for React](../tutorials/javascript/setting-up.html)

### Coroutine Debugger

Many people already use [coroutines](coroutines/coroutines-guide.html) for asynchronous programming. But when it came to debugging, working with coroutines before Kotlin 1.4, 
 could be a real pain. Since coroutines jumped between threads, 
it was difficult to understand what a specific coroutine was doing and check its context. In some cases, tracking steps 
over breakpoints simply didn’t work. As a result, you had to rely on logging or mental effort to debug code that used coroutines. 

In Kotlin 1.4, debugging coroutines is now much more convenient with the new functionality shipped with the Kotlin plugin.

> Debugging works for versions 1.3.8 or later of the `kotlinx-coroutines-core`.
{:.note}

The **Debug Tool Window** now contains a new **Coroutines** tab. In this tab, you can find information about both currently 
running and suspended coroutines. The coroutines are grouped by the dispatcher they are running on. 

![Debugging coroutines]({{ url_for('asset', path='images/reference/whats-new/coroutine-debugger-wn.png') }})

Now you can:
* Easily check the state of each coroutine.
* See the values of local and captured variables for both running and suspended coroutines.
* See a full coroutine creation stack, as well as a call stack inside the coroutine. The stack includes all frames with 
variable values, even those that would be lost during standard debugging.

If you need a full report containing the state of each coroutine and its stack, right-click inside the **Coroutines** tab, and then
click **Get Coroutines Dump**. Currently, the coroutines dump is rather simple, but we’re going to make it more readable 
and helpful in future versions of Kotlin.

<img class="img-responsive" src="{{ url_for('asset', path='images/reference/whats-new/coroutines-dump-wn.png' )}}" alt="Coroutines Dump" width="400"/>

Learn more about debugging coroutines in [this blog post](https://blog.jetbrains.com/kotlin/2020/07/kotlin-1-4-rc-debugging-coroutines/)
and [IntelliJ IDEA documentation](https://www.jetbrains.com/help/idea/debug-kotlin-coroutines.html).

## New compiler

The new Kotlin compiler is going to be really fast; it will unify all the supported platforms and provide 
an API for compiler extensions. It's a long-term project, and we've already completed several steps in Kotlin 1.4:

* [New, more powerful type inference algorithm](#new-more-powerful-type-inference-algorithm) is enabled by default. 
* [New JVM and JS IR back-ends](#unified-back-ends-and-extensibility) are available in experimental mode. They will become the default once we stabilize them.

### New more powerful type inference algorithm

Kotlin 1.4 uses a new, more powerful type inference algorithm. This new algorithm was already available to try in 
Kotlin 1.3 by specifying a compiler option, and now it’s used by default. You can find the full list of issues fixed in 
the new algorithm in [YouTrack](https://youtrack.jetbrains.com/issues/KT?q=Tag:%20fixed-in-new-inference%20). Here
you can find some of the most noticeable improvements:

* More cases where type is inferred automatically
* Smart casts for a lambda’s last expression
* Smart casts for callable references
* Better inference for delegated properties
* SAM conversion for Java interfaces with different arguments
* Java SAM interfaces in Kotlin

#### More cases where type is inferred automatically

The new inference algorithm infers types for many cases where the old algorithm required you to specify them explicitly. 
For instance, in the following example the type of the lambda parameter `it` is correctly inferred to `String?`:

<div class="sample" markdown="1" theme="idea" data-min-compiler-version="1.4">

```kotlin
//sampleStart
val rulesMap: Map<String, (String?) -> Boolean> = mapOf(
    "weak" to { it != null },
    "medium" to { !it.isNullOrBlank() },
    "strong" to { it != null && "^[a-zA-Z0-9]+$".toRegex().matches(it) }
)
//sampleEnd

fun main() {
    println(rulesMap.getValue("weak")("abc!"))
    println(rulesMap.getValue("strong")("abc"))
    println(rulesMap.getValue("strong")("abc!"))
}
```

</div>

In Kotlin 1.3, you needed to introduce an explicit lambda parameter or replace `to` with a `Pair` constructor with 
explicit generic arguments to make it work.

#### Smart casts for a lambda’s last expression

In Kotlin 1.3, the last expression inside a lambda wasn’t  smart cast unless you specified the expected type. Thus, in the 
following example, Kotlin 1.3 infers `String?` as the type of the `result` variable:

<div class="sample" markdown="1" theme="idea" data-highlight-only>

```kotlin
val result = run {
    var str = currentValue()
    if (str == null) {
        str = "test"
    }
    str // the Kotlin compiler knows that str is not null here
}
// The type of 'result' is String? in Kotlin 1.3 and String in Kotlin 1.4
```

</div>

In Kotlin 1.4, thanks to the new inference algorithm, the last expression inside a lambda gets smart cast, and this new, 
more precise type is used to infer the resulting lambda type. Thus, the type of the `result` variable becomes `String`.

In Kotlin 1.3, you often needed to add explicit casts (either `!!` or type casts like `as String`) to make such cases work, 
and now these casts have become unnecessary.

#### Smart casts for callable references

In Kotlin 1.3, you couldn’t access a member reference of a smart cast type. Now in Kotlin 1.4 you can:

<div class="sample" markdown="1" theme="idea" data-min-compiler-version="1.4">

```kotlin
import kotlin.reflect.KFunction

sealed class Animal
class Cat : Animal() {
    fun meow() {
        println("meow")
    }
}

class Dog : Animal() {
    fun woof() {
        println("woof")
    }
}

//sampleStart
fun perform(animal: Animal) {
    val kFunction: KFunction<*> = when (animal) {
        is Cat -> animal::meow
        is Dog -> animal::woof
    }
    kFunction.call()
}
//sampleEnd

fun main() {
    perform(Cat())
}
```

</div>

You can use different member references `animal::meow` and `animal::woof` after the animal variable has been smart cast 
to specific types `Cat` and `Dog`. After type checks, you can access member references corresponding to subtypes.

#### Better inference for delegated properties

The type of a delegated property wasn’t taken into account while analyzing the delegate expression which follows the `by` 
keyword. For instance, the following code didn’t compile before, but now the compiler correctly infers the types of the 
`old` and `new` parameters as `String?`:

<div class="sample" markdown="1" theme="idea" data-min-compiler-version="1.4">

```kotlin
import kotlin.properties.Delegates

fun main() {
    var prop: String? by Delegates.observable(null) { p, old, new ->
        println("$old → $new")
    }
    prop = "abc"
    prop = "xyz"
}
```

</div>

#### SAM conversion for Java interfaces with different arguments

Kotlin has supported SAM conversions for Java interfaces from the beginning, but there was one case that wasn’t supported, 
which was sometimes annoying when working with existing Java libraries. If you called a Java method that took two SAM interfaces 
as parameters, both arguments needed to be either lambdas or regular objects. You couldn't pass one argument as a lambda and 
another as an object. 

The new algorithm fixes this issue, and you can pass a lambda instead of a SAM interface in any case, 
which is the way you’d naturally expect it to work.

<div class="sample" markdown="1" theme="idea" mode="java" data-highlight-only>

```java
// FILE: A.java
public class A {
    public void static foo(Runnable r1, Runnable r2) {}
}
```

</div>

<div class="sample" markdown="1" theme="idea" data-highlight-only>

```kotlin
// FILE: test.kt
fun test(r1: Runnable) {
    A.foo(r1) {}  // Works in Kotlin 1.4
}
```

</div>

#### Java SAM interfaces in Kotlin

In Kotlin 1.4, you can use Java SAM interfaces in Kotlin and apply SAM conversions to them. 

<div class="sample" markdown="1" theme="idea" data-highlight-only>

```kotlin
import java.lang.Runnable

fun foo(r: Runnable) {}

fun test() { 
    foo { } // OK
}
```

</div>

In Kotlin 1.3, you would have had to declare the function `foo` above in Java code to perform a SAM conversion.

### Unified back-ends and extensibility

In Kotlin, we have three back-ends that generate executables: Kotlin/JVM, Kotlin/JS, and Kotlin/Native. Kotlin/JVM and Kotlin/JS 
don't share much code since they were developed independently of each other. Kotlin/Native is based on a new 
infrastructure built around an internal representation (IR) for Kotlin code. 

We are now migrating Kotlin/JVM and Kotlin/JS to the same IR. As a result, all three back-ends
share a lot of logic and have a unified pipeline. This allows us to implement most features, optimizations, and bug fixes 
only once for all platforms.

A common back-end infrastructure also opens the door for multiplatform compiler extensions. You will be able to plug into the 
pipeline and add custom processing and transformations that will automatically work for all platforms. 

Kotlin 1.4 does not provide a public API for such extensions yet, but we are working closely with our partners, 
including [Jetpack Compose](https://developer.android.com/jetpack/compose), who are already building their compiler plugins 
using our new back-end.

We encourage you to try out the new Kotlin/JVM backend, and to file any issues and feature requests to our [issue tracker](https://youtrack.jetbrains.com/issues/KT). This will help us to unify the compiler pipelines and bring compiler extensions like Jetpack Compose to the Kotlin community more quickly.

To enable the new JVM IR back-end, specify an additional compiler option in your Gradle build script:

<div class="sample" markdown="1" theme="idea" data-highlight-only>

```kotlin
kotlinOptions.useIR = true
```

</div>

> If you [enable Jetpack Compose](https://developer.android.com/jetpack/compose/setup?hl=en), you will automatically be 
> opted in to the new JVM backend without needing to specify the compiler option in `kotlinOptions`.
{:.note}

When using the command-line compiler, add the compiler option `-Xuse-ir`.

> You can use code compiled by the new JVM IR back-end only if you've enabled the new back-end. Otherwise, you will get an error.
> Considering this, we don't recommend that library authors switch to the new back-end in production.
{:.note}

You can also opt into using the new JS IR back-end (ADD LINK).

## Kotlin/JVM

Kotlin 1.4 includes a number of JVM-specific improvements, such as:
 
* [New modes for generating default methods in interfaces](#new-modes-for-generating-default-methods)
* [Unified exception type for null checks](#unified-exception-type-for-null-checks)
* [Type annotations in the JVM bytecode](#type-annotations-in-the-jvm-bytecode)

### New modes for generating default methods

When compiling Kotlin code to targets JVM 1.8 and above, you could compile non-abstract methods of Kotlin interfaces into
Java's `default` methods. For this purpose, there was a mechanism that includes the `@JvmDefault` annotation for marking
such methods and the `-Xjmv-default` compiler option that enables processing of this annotation.

In 1.4, we've added a new mode for generating default methods: `-Xjvm-default=all` compiles *all* non-abstract methods of Kotlin
interfaces to `default` Java methods. For compatibility with the code that uses the interfaces compiled without `default`, 
we also added `all-compatibility` mode. 

For more information about default methods in the Java interop, see the [documentation](java-to-kotlin-interop.html#default-methods-in-interfaces) and 
[this blog post](https://blog.jetbrains.com/kotlin/2020/07/kotlin-1-4-m3-generating-default-methods-in-interfaces/). 

### Unified exception type for null checks

Starting from Kotlin 1.4, all runtime null checks will throw a `java.lang.NullPointerException` instead of `KotlinNullPointerException`,
`IllegalStateException`, `IllegalArgumentException`, and `TypeCastException`. This applies to: the `!!` operator, parameter
null checks in the method preamble, platform-typed expression null checks, and the `as` operator with a non-null type.
This doesn’t apply to `lateinit` null checks and explicit library function calls like `checkNotNull` or `requireNotNull`.

This change increases the number of possible null check optimizations that can be performed either by the Kotlin compiler
or by various kinds of bytecode processing tools, such as the Android [R8 optimizer](https://developer.android.com/studio/build/shrink-code).

Note that from a developer’s perspective, things won’t change that much: the Kotlin code will throw exceptions with the
same error messages as before. The type of exception changes, but the information passed stays the same.

### Type annotations in the JVM bytecode

Kotlin can now generate type annotations in the JVM bytecode (target version 1.8+), so that they become available in Java reflection at runtime.
To emit the type annotation in the bytecode, follow these steps:

1. Make sure that your declared annotation has a proper annotation target (Java’s `ElementType.TYPE_USE` or Kotlin’s
`AnnotationTarget.TYPE`) and retention (`AnnotationRetention.RUNTIME`).
2. Compile the annotation class declaration to JVM bytecode target version 1.8+. You can specify it with `-jvm-target=1.8`
compiler option.
3. Compile the code that uses the annotation to JVM bytecode target version 1.8+ (`-jvm-target=1.8`) and add the
`-Xemit-jvm-type-annotations` compiler option.

Note that the type annotations from the standard library aren’t emitted in the bytecode for now because the standard library is compiled
with the target version 1.6.

So far, only the basic cases are supported:

- Type annotations on method parameters, method return types and property types;
- Invariant projections of type arguments, such as `Smth<@Ann Foo>`, `Array<@Ann Foo>`.

In the following example, the `@Foo` annotation on the `String` type can be emitted to the bytecode and then used by the
library code:

<div class="sample" markdown="1" theme="idea" data-highlight-only>

```kotlin
@Target(AnnotationTarget.TYPE)
annotation class Foo

class A {
    fun foo(): @Foo String = "OK"
}
```
</div>

## Kotlin/Native

In 1.4, Kotlin/Native got a significant number of new features and improvements, including: 

* [Support for suspending functions in Swift and Objective-C](#support-for-kotlins-suspending-functions-in-swift-and-objective-c)
* [Objective-C generics support by default](#objective-c-generics-support-by-default)
* [Exception handling in Objective-C/Swift interop](#exception-handling-in-objective-cswift-interop)
* [Generate release `.dSYM`s on Apple targets by default](#generate-release-dsyms-on-apple-targets-by-default)
* [Simplified management of CocoaPods dependencies](#simplified-management-of-cocoapods-dependencies)
* [mimalloc memory allocator](#mimalloc-memory-allocator)

### Support for Kotlin’s suspending functions in Swift and Objective-C

In 1.4, we add the basic support for suspending functions in Swift and Objective-C. Now, when you compile a Kotlin module
into an Apple framework, suspending functions are available in it as functions with callbacks (`completionHandler` in 
the Swift/Objective-C terminology). When you have such functions in the generated framework’s header, you can call them
from your Swift or Objective-C code and even override them.

For example, if you write this Kotlin function:

<div class="sample" markdown="1" theme="idea" data-highlight-only>

```kotlin
suspend fun queryData(id: Int): String = ...
```
</div>

…then you can call it from Swift like so:

<div class="sample" markdown="1" theme="idea" data-highlight-only>

```swift
queryData(id: 17) { result, error in
   if let e = error {
       print("ERROR: \(e)")
   } else {
       print(result!)
   }
}
```
</div>

For more information about using suspending functions in Swift and Objective-C, see the [documentation](native/objc_interop.html).

### Objective-C generics support by default

Previous versions of Kotlin provided experimental support for generics in Objective-C interop. Since 1.4, Kotlin/Native 
generates Apple frameworks with generics from Kotlin code by default. In some cases, this may break existing Objective-C
or Swift code calling Kotlin frameworks. To have the framework header written without generics, add the `-Xno-objc-generics` compiler option.

<div class="sample" markdown="1" theme="idea" data-highlight-only>

```kotlin
kotlin {
    targets.withType<org.jetbrains.kotlin.gradle.plugin.mpp.KotlinNativeTarget> {
        binaries.all {
            freeCompilerArgs += "-Xno-objc-generics"
        }
    }
}
```
</div>

Please note that all specifics and limitations listed in the [documentation](native/objc_interop.html#generics) are still valid.

### Exception handling in Objective-C/Swift interop

In 1.4, we slightly change the Swift API generated from Kotlin with respect to the way exceptions are translated. There is
a fundamental difference in error handling between Kotlin and Swift. All Kotlin exceptions are unchecked, while Swift has
only checked errors. Thus, to make Swift code aware of expected exceptions, Kotlin functions should be marked with a `@Throws`
annotation specifying a list of potential exception classes.

When compiling to Swift or the Objective-C framework, functions that have or are inheriting `@Throws` annotation are represented
as `NSError*`-producing methods in Objective-C and as `throws` methods in Swift.

Previously, any exceptions other than `RuntimeException` and `Error` were propagated as `NSError`. In 1.4, this behavior changes: 
now `NSError` is thrown only for exceptions that are instances of classes specified as parameters of `@Throws` annotation 
(or their subclasses). Other Kotlin exceptions that reach Swift/Objective-C are considered unhandled and cause program termination.

### Generate release `.dSYM`s on Apple targets by default

Starting with 1.4, the Kotlin/Native compiler produces [debug symbol files](https://developer.apple.com/documentation/xcode/building_your_app_to_include_debugging_information)
(`.dSYM`s) for release binaries on Darwin platforms by default. This can be disabled with the `-Xadd-light-debug=disable`
compiler option. On other platforms, this option is disabled by default. To toggle this option in Gradle, use:

<div class="sample" markdown="1" theme="idea" data-highlight-only>

```kotlin
kotlin {
    targets.withType<org.jetbrains.kotlin.gradle.plugin.mpp.KotlinNativeTarget> {
        binaries.all {
            freeCompilerArgs += "-Xadd-light-debug={enable|disable}"
        }
    }
}
```
</div>

For more information about crash report symbolication, see the [documentation](native/ios_symbolication.html).


### Simplified management of CocoaPods dependencies

Previously, once you integrated your project with the dependency manager CocoaPods, you could build an iOS, macOS, watchOS, 
or tvOS part of your project only in Xcode, separate from other parts of your multiplatform project. These other parts could 
be built in Intellij IDEA. 

Moreover, every time you added a dependency on an Objective-C library stored in CocoaPods (Pod library), you had to switch 
from IntelliJ IDEA to Xcode, call `pod install`, and run the Xcode build there. 

Now you can manage Pod dependencies right in Intellij IDEA while enjoying the benefits it provides for working with code, 
such as code highlighting and completion. You can also build the whole Kotlin project with Gradle, without having to 
switch to Xcode. This means you only have to go to Xcode when you need to write Swift/Objective-C code or run your application 
on a simulator or device.

Now you can also work with Pod libraries stored locally.

Depending on your needs, you can add dependencies between:
* A Kotlin project and Pod libraries stored remotely in the CocoaPods repository or stored locally on your machine.
* A Kotlin Pod (Kotlin project used as a CocoaPods dependency) and an Xcode project with one or more targets.

Complete the initial configuration, and when you add a new dependency to `cocoapods`, just re-import the project in IntelliJ IDEA. 
The new dependency will be added automatically. No additional steps are required.

Learn [how to add dependencies](native/cocoapods.html).

### mimalloc memory allocator

To improve the speed of object allocation, Kotlin/Native now offers the [mimalloc](https://github.com/microsoft/mimalloc)
memory allocator as an alternative to the system allocator. mimalloc works up to two times faster on some benchmarks.
Currently, the usage of mimalloc in Kotlin/Native is experimental; you can switch to it using the `-Xallocator=mimalloc` compiler option.

<div class="sample" markdown="1" theme="idea" data-highlight-only>

```kotlin
kotlin {
    targets.withType<org.jetbrains.kotlin.gradle.plugin.mpp.KotlinNativeTarget> {
        binaries.all {
            freeCompilerArgs += "-Xallocator=mimalloc"
        }
    }
}
```
</div>

<<<<<<< HEAD
## Stable JSON serialization

With Kotlin 1.4, we ship the first stable version of [kotlinx.serialization](https://github.com/Kotlin/kotlinx.serialization)
- 1.0-RC. For now, we declare the JSON serialization API in `kotlinx-serialization-core` (previously known as `kotlinx-serialization-runtime`)
stable. Libraries for other serialization formats and some advanced parts or the core library still remain experimental.

We have significantly reworked the API for JSON serialization to make it more consistent and easier to use. From now on,
we'll continue developing the JSON serialization API in a backward-compatible way.
However, if you have used its previous versions, you'll need to rewrite some of your code when migrating to 1.0-RC.
To help you with it, we also offer the [Kotlin Serialization Guide](https://github.com/Kotlin/kotlinx.serialization/docs/serialization-guide.md) –
the complete set of documentation for `kotlinx.serialization`. It will guide you through the usage of most important features
and help with issues that you can face.

>**Note**: `kotlinx-serialization` 1.0-RC works only with Kotlin compiler 1.4. Earlier compiler versions are not compatible.
{:.note}
=======
## Kotlin Multiplatform

[Kotlin Multiplatform](multiplatform.html) reduces time spent writing and maintaining the same code for [different platforms](mpp-supported-platforms.html) 
while retaining the flexibility and benefits of native programming. We continue investing our effort in multiplatform features
and improvements:

* Sharing code in several targets with the hierarchical project structure
* Leveraging native libs in the hierarchical structure 
* Specifying kotlinx dependencies only once

> Multiplatform projects require Gradle 6.0 or later.
{:.note}

### Sharing code in several targets with the hierarchical project structure

With the new hierarchical project structure support, you can share code among [several platforms](mpp-supported-platforms.html)
 in a [multiplatform project](mpp-discover-project.html).

Previously, any code added to a multiplatform project could be placed either in a platform-specific source set, which is 
limited to one target and can’t be reused by any other platform, or in a common source set, like `commonMain` or `commonTest`, 
which is shared across all the platforms in the project. In the common source set, you could only call a platform-specific 
API by using an [`expect` declaration that needs platform-specific `actual` implementations](mpp-connect-to-apis.html).

This made it easy to [share code on all platforms](mpp-share-on-platforms.html#share-code-on-all-platforms), but it was 
not so easy to [share between only some of the targets](mpp-share-on-platforms.html#share-code-on-similar-platforms), 
especially similar ones that could potentially reuse a lot of the common logic and third-party APIs.

For example, in a typical multiplatform project targeting iOS, there are two iOS-related targets: one for iOS ARM64 devices, 
and the other for the x64 simulator. They have separate platform-specific source sets, but in practice, there is rarely 
a need for different code for the device and simulator, and their dependencies are much alike. So iOS-specific code could 
be shared between them.

Apparently, in this setup, it would be desirable to have a *shared source set for two iOS targets*, with Kotlin/Native 
code that could still directly call any of the APIs that are common to both the iOS device and the simulator.

<img class="img-responsive" src="{{ url_for('asset', path='images/reference/mpp/iosmain-hierarchy.png') }}" alt="Code shared for iOS targets" width="400"/>

Now you can do this with the [hierarchical project structure support](mpp-share-on-platforms.html#share-code-on-similar-platforms), which infers and adapts the API and language features 
available in each source set based on which targets consume them.

For common combinations of targets, you can create a hierarchical structure with [target shortcuts](mpp-share-on-platforms.html#use-target-shortcuts).


For example, create two iOS targets and the shared source set shown above with the `ios()` shortcut:

<div class="sample" markdown="1" theme="idea" data-highlight-only>

```kotlin
kotlin {
    ios() // iOS device and simulator targets; iosMain and iosTest source sets
}
```

</div>

For other combinations of targets, [create a hierarchy manually](mpp-share-on-platforms.html#configure-the-hierarchical-structure-manually) 
by connecting the source sets with the `dependsOn` relation.

![Hierarchical structure]({{ url_for('asset', path='images/reference/mpp/hierarchical-structure.png') }})

<div class="multi-language-sample" data-lang="groovy">
<div class="sample" markdown="1" theme="idea" mode="groovy" data-highlight-only>

```groovy
kotlin {
    sourceSets {
        desktopMain {
            dependsOn(commonMain)
        }
        linuxX64Main {
            dependsOn(desktopMain)
        }
        mingwX64Main {
            dependsOn(desktopMain)
        }
        macosX64Main {
            dependsOn(desktopMain)
        }
    }
}

```

</div>
</div>

<div class="multi-language-sample" data-lang="kotlin">
<div class="sample" markdown="1" theme="idea" mode="kotlin" data-highlight-only>

```kotlin
kotlin{
    sourceSets {
        val desktopMain by creating {
            dependsOn(commonMain)
        }
        val linuxX64Main by getting {
            dependsOn(desktopMain)
        }
        val mingwX64Main by getting {
            dependsOn(desktopMain)
        }
        val macosX64Main by getting {
            dependsOn(desktopMain)
        }
    }
}
```

</div>
</div>

Thanks to the hierarchical project structure, libraries can also provide common APIs for a subset of targets. Learn more
about [sharing code in libraries](mpp-share-on-platforms.html#share-code-in-libraries).

### Leveraging native libs in the hierarchical structure 

You can use platform-dependent libraries, such as `Foundation`, `UIKit`, and `posix`, in source sets shared among several 
native targets. This can help you share more native code without being limited by platform-specific dependencies. 

No additional steps are required – everything is done automatically. IntelliJ IDEA will help you detect common declarations 
that you can use in the shared code.

Learn more about [usage of platform-dependent libraries](mpp-share-on-platforms.html#use-native-libraries-in-the-hierarchical-structure).

### Specifying dependencies only once

From now on, instead of specifying dependencies on different variants of the same library in shared and platform-specific 
source sets where it is used, you should specify a dependency only once in the shared source set.

<div class="multi-language-sample" data-lang="groovy">
<div class="sample" markdown="1" theme="idea" mode="groovy" data-highlight-only>

```groovy
kotlin {
    sourceSets {
        commonMain {
            dependencies {
                implementation 'org.jetbrains.kotlinx:kotlinx-coroutines-core:{{ site.data.releases.latest.coroutines.version }}'
            }
        }
    }
}
```

</div>
</div>
 
<div class="multi-language-sample" data-lang="kotlin">
<div class="sample" markdown="1" theme="idea" mode="kotlin" data-highlight-only>

```kotlin
kotlin {
    sourceSets {
        val commonMain by getting {
            dependencies {
                implementation("org.jetbrains.kotlinx:kotlinx-coroutines-core:{{ site.data.releases.latest.coroutines.version }}")
            }
        }
    }
}

```

</div>
</div>

Don’t use kotlinx library artifact names with suffixes specifying the platform, such as  `-common`, `-native`, or similar, 
as they are NOT supported anymore. Instead, use the library base artifact name, which in the example above is `kotlinx-coroutines-core`. 

However, the change doesn’t currently affect:
* The `stdlib` library – starting from Kotlin 1.4, [the `stdlib` dependency is added automatically](#dependency-on-the-standard-library-added-by-default).
* The `kotlin.test` library – you should still use `test-common` and `test-annotations-common`. These dependencies will be
addressed later.

If you need a dependency only for a specific platform, you can still use platform-specific variants of standard and kotlinx 
libraries with such suffixes as `-jvm` or` -js`, for example `kotlinx-coroutines-core-jvm`. 

Learn more about [configuring dependencies](using-gradle.html#configuring-dependencies).

## Gradle project improvements

Besides Gradle project features and improvements that are specific to [Kotlin Multiplatform](#kotlin-multiplatform), [Kotlin/JVM](#kotlinjvm), 
[Kotlin/Native](#kotlinnative), and Kotlin/JS, there are several changes applicable to all Kotlin Gradle projects:

* [Dependency on the standard library is now added by default](#dependency-on-the-standard-library-added-by-default)
* [Kotlin projects require a recent version of Gradle](#minimum-gradle-version-for-kotlin-projects)

### Dependency on the standard library added by default

You no longer need to declare a dependency on the `stdlib` library in any Kotlin Gradle project, including a multiplatform one.
The dependency is added by default. 

The automatically added standard library will be the same version of the Kotlin Gradle plugin, 
since they have the same versioning.

For platform-specific source sets, the corresponding platform-specific variant of the library is used, while a common standard 
library is added to the rest. The Kotlin Gradle plugin will select the appropriate JVM standard library depending on 
the `kotlinOptions.jvmTarget` [compiler option](using-gradle.html#compiler-options) of your Gradle build script.

Learn how to [change the default behavior](using-gradle.html#dependency-on-the-standard-library).

### Minimum Gradle version for Kotlin projects

To enjoy the new features in your Kotlin projects, update Gradle to the [latest version](https://gradle.org/releases/). 
Multiplatform projects require Gradle 6.0 or later, while other Kotlin projects work with Gradle 5.4 or later.

## Standard library

Here is the list of the most significant changes to the Kotlin standard library in 1.4: 

- [Common exception processing API](#common-exception-processing-api)
- [New functions for arrays and collections](#new-functions-for-arrays-and-collections)
- [Functions for string manipulations](#functions-for-string-manipulations)
- [Bit operations](#bit-operations)
- [Converting from KType to Java Type](#converting-from-ktype-to-java-type)
- [Proguard configurations for Kotlin reflection](#proguard-configurations-for-kotlin-reflection)
- [Improving the existing API](#improving-the-existing-api)
- [module-info descriptors for stdlib artifacts](#module-info-descriptors-for-stdlib-artifacts)
- [Deprecations](#deprecations)
- [Exclusion of the deprecated experimental coroutines](#exclusion-of-the-deprecated-experimental-coroutines)

### Common exception processing API

The following API elements have been moved to the common library:

* `Throwable.stackTraceToString()` extension function, which returns the detailed description of this throwable with its
stack trace, and `Throwable.printStackTrace()`, which prints this description to the standard error output.
* `Throwable.addSuppressed()` function, which lets you specify the exceptions that were suppressed in order to deliver
the exception, and the `Throwable.suppressedExceptions` property, which returns a list of all the suppressed exceptions.
* `@Throws` annotation, which lists exception types that will be checked when the function is compiled to a platform method
(on JVM or native platforms). 

### New functions for arrays and collections

#### Collections

In 1.4, the standard library includes a number of useful functions for working with **collections**:

* `setOfNotNull()`, which makes a set consisting of all the non-null items among the provided arguments.

    <div class="sample" markdown="1" theme="idea" data-min-compiler-version="1.4">
    
    ```kotlin
    fun main() {
    //sampleStart
        val set = setOfNotNull(null, 1, 2, 0, null)
        println(set)
    //sampleEnd
    }
    ```
    </div>

* `shuffled()` for sequences.

    <div class="sample" markdown="1" theme="idea" data-min-compiler-version="1.4">
    
    ```kotlin
    fun main() {
    //sampleStart
        val numbers = (0 until 50).asSequence()
        val result = numbers.map { it * 2 }.shuffled().take(5)
        println(result.toList()) //five random even numbers below 100
    //sampleEnd
    }
    ```
    </div>

* `*Indexed()` counterparts for `onEach()` and `flatMap()`.
The operation that they apply to the collection elements has the element index as a parameter.

    <div class="sample" markdown="1" theme="idea" data-min-compiler-version="1.4">
    
    ```kotlin
    fun main() {
    //sampleStart
        listOf("a", "b", "c", "d").onEachIndexed {
            index, item -> println(index.toString() + ":" + item)
        }
  
       val list = listOf("hello", "kot", "lin", "world")
              val kotlin = list.flatMapIndexed { index, item ->
                  if (index in 1..2) item.toList() else emptyList() 
              }
    //sampleEnd
              println(kotlin)
    }
    ```
    </div>

* `*OrNull()` counterparts `randomOrNull()`, `reduceOrNull()`, and `reduceIndexedOrNull()`. 
They return `null` on empty collections.

    <div class="sample" markdown="1" theme="idea" data-min-compiler-version="1.4">
    
    ```kotlin
    fun main() {
    //sampleStart
         val empty = emptyList<Int>()
         empty.reduceOrNull { a, b -> a + b }
         //empty.reduce { a, b -> a + b } // Exception: Empty collection can't be reduced.
    //sampleEnd
    }
    ```
    </div>

* `runningFold()`, its synonym `scan()`, and `runningReduce()` apply the given operation to the collection elements sequentially,
 similarly to`fold()` and `reduce()`; the difference is that these new functions return the whole sequence of intermediate results.

    <div class="sample" markdown="1" theme="idea" data-min-compiler-version="1.4">
    
    ```kotlin
    fun main() {
    //sampleStart
        val numbers = mutableListOf(0, 1, 2, 3, 4, 5)
        val runningReduceSum = numbers.runningReduce { sum, item -> sum + item }
        val runningFoldSum = numbers.runningFold(10) { sum, item -> sum + item }
    //sampleEnd
        println(runningReduceSum.toString())
        println(runningFoldSum.toString())
    }
    ```
    </div>

* `sumOf()` takes a selector function and returns a sum of its values for all elements of a collection.
`sumOf()` can produce sums of the types `Int`, `Long`, `Double`, `UInt`, and `ULong`. On the JVM, `BigInteger` and `BigDecimal` are also available.

    <div class="sample" markdown="1" theme="idea" data-min-compiler-version="1.4">
    
    ```kotlin
    data class OrderItem(val name: String, val price: Double, val count: Int)
    
    fun main() {
    //sampleStart
        val order = listOf<OrderItem>(
            OrderItem("Cake", price = 10.0, count = 1),
            OrderItem("Coffee", price = 2.5, count = 3),
            OrderItem("Tea", price = 1.5, count = 2))
    
        val total = order.sumOf { it.price * it.count} // Double
        val count = order.sumOf { it.count } // Int
    //sampleEnd
        println("You've ordered $count items that cost $total in total")
    }
    ```
    </div>

* The `min()` and `max()` functions have been renamed to `minOrNull()` and `maxOrNull()` to comply with the naming
  convention used across the Kotlin collections API. An `*OrNull` suffix in the function name means that it returns `null`
  if the receiver collection is empty. The same applies to `minBy()`, `maxBy()`, `minWith()`, `maxWith()` – in 1.4, 
  they have `*OrNull()` synonyms.
* The new `minOf()` and `maxOf()` extension functions return the minimum and the maximum value of the given selector function
  on the collection items.

    <div class="sample" markdown="1" theme="idea" data-min-compiler-version="1.4">
    
    ```kotlin
    data class OrderItem(val name: String, val price: Double, val count: Int)
    
    fun main() {
    //sampleStart
        val order = listOf<OrderItem>(
            OrderItem("Cake", price = 10.0, count = 1),
            OrderItem("Coffee", price = 2.5, count = 3),
            OrderItem("Tea", price = 1.5, count = 2))
        val highestPrice = order.maxOf { it.price }
    //sampleEnd
        println("The most expensive item in the order costs $highestPrice")
    }
    ```
    </div>

    There are also `minOfWith()` and `maxOfWith()`, which take a `Comparator` as an argument, and `*OrNull()` versions
of all four functions that return `null` on empty collections.

* New overloads for `flatMap` and `flatMapTo` let you use transformations with return types that don’t match the receiver type, namely:
    * Transformations to `Sequence` on `Iterable`, `Array`, and `Map`
    * Transformations to `Iterable` on `Sequence`

    <div class="sample" markdown="1" theme="idea" data-min-compiler-version="1.4">
    
    ```kotlin
    fun main() {
    //sampleStart
        val list = listOf("kot", "lin")
        val lettersList = list.flatMap { it.asSequence() }
        val lettersSeq = list.asSequence().flatMap { it.toList() }    
    //sampleEnd
        println(lettersList)
        println(lettersSeq.toList())
    }
    ```
    </div>

* `removeFirst()` and `removeLast()` shortcuts for removing elements from mutable lists, and `*orNull()` counterparts
of these functions.

We've also added the `ArrayDeque` class – an implementation of a double-ended queue.

<div class="sample" markdown="1" theme="idea" data-min-compiler-version="1.4">

```kotlin
fun main() {
    val deque = ArrayDeque(listOf(1, 2, 3))

    deque.addFirst(0)
    deque.addLast(4)
    println(deque) // [0, 1, 2, 3, 4]

    println(deque.first()) // 0
    println(deque.last()) // 4

    deque.removeFirst()
    deque.removeLast()
    println(deque) // [1, 2, 3]
}
```
</div>

#### Arrays

To provide a consistent experience when working with different container types, we’ve also added new functions for **arrays**:

* `shuffle()` puts the array elements in a random order.
* `onEach()` performs the given action on each array element and returns the array itself.
* `associateWith()` and `associateWithTo()` build maps with the array elements as keys.
* `reverse()` for array subranges reverses the order of the elements in the subrange.
* `sortDescending()` for array subranges sorts the elements in the subrange in descending order.
* `sort()` and `sortWith()` for array subranges are now available in the common library.

<div class="sample" markdown="1" theme="idea" data-min-compiler-version="1.4">

```kotlin
fun main() {
//sampleStart
    var language = ""
    val letters = arrayOf("k", "o", "t", "l", "i", "n")
    val fileExt = letters.onEach { language += it }
       .filterNot { it in "aeuio" }.take(2)
       .joinToString(prefix = ".", separator = "")
    println(language) // "kotlin"
    println(fileExt) // ".kt"

    letters.shuffle()
    letters.reverse(0, 3)
    letters.sortDescending(2, 5)
    println(letters.contentToString()) // [k, o, t, l, i, n]
//sampleEnd
}
```
</div>

Additionally, there are new functions for conversions between `CharArray`/`ByteArray` and `String`:
* `ByteArray.decodeToString()` and `String.encodeToByteArray()`
* `CharArray.concatToString()` and `String.toCharArray()`

<div class="sample" markdown="1" theme="idea" data-min-compiler-version="1.4">

```kotlin
fun main() {
//sampleStart
	val str = "kotlin"
    val array = str.toCharArray()
    println(array.concatToString())
//sampleEnd
}
```
</div>

### Functions for string manipulations

The standard library in 1.4 includes a number of improvements in the API for string manipulation:

* `StringBuilder` has useful new extension functions: `set()`, `setRange()`, `deleteAt()`, `deleteRange()`, `appendRange()`,
and others.
    <div class="sample" markdown="1" theme="idea" data-min-compiler-version="1.4">
    
    ```kotlin
    fun main() {
    //sampleStart
        val sb = StringBuilder("Bye Kotlin 1.3.72")
        sb.deleteRange(0, 3)
        sb.insertRange(0, "Hello", 0 ,5)
        sb.set(15, '4')
        sb.setRange(17, 19, "0")
        print(sb.toString())
    //sampleEnd
    }
    ```
    </div>
    
* Some existing functions of `StringBuilder` are available in the common library. Among them are `append()`, `insert()`,
`substring()`, `setLength()`, and more. 
* New functions `Appendable.appendLine()` and `StringBuilder.appendLine()` have been added to the common library. They
replace the JVM-only `appendln()` functions of these classes.

    <div class="sample" markdown="1" theme="idea" data-min-compiler-version="1.4">
    
    ```kotlin
    fun main() {
    //sampleStart
        println(buildString {
            appendLine("Hello,")
            appendLine("world")
        })
    //sampleEnd
    }
    ```
    </div>

### Bit operations

New functions for bit manipulations:
* `countOneBits()` 
* `countLeadingZeroBits()`
* `countTrailingZeroBits()`
* `takeHighestOneBit()`
* `takeLowestOneBit()` 
*  `rotateLeft()` and `rotateRight()` (experimental)

<div class="sample" markdown="1" theme="idea" data-min-compiler-version="1.4">

```kotlin
fun main() {
//sampleStart
    val number = "1010000".toInt(radix = 2)
    println(number.countOneBits())
    println(number.countTrailingZeroBits())
    println(number.takeHighestOneBit().toString(2))
//sampleEnd
}
```
</div>

### Converting from KType to Java Type

A new extension property `KType.javaType` (currently experimental) in the stdlib helps you obtain a `java.lang.reflect.Type`
from a Kotlin type without using the whole `kotlin-reflect` dependency.

<div class="sample" markdown="1" theme="idea" data-min-compiler-version="1.4">

```kotlin
import kotlin.reflect.javaType
import kotlin.reflect.typeOf

@OptIn(ExperimentalStdlibApi::class)
inline fun <reified T> accessReifiedTypeArg() {
   val kType = typeOf<T>()
   println("Kotlin type: $kType")
   println("Java type: ${kType.javaType}")
}

@OptIn(ExperimentalStdlibApi::class)
fun main() {
   accessReifiedTypeArg<String>()
   // Kotlin type: kotlin.String
   // Java type: class java.lang.String
  
   accessReifiedTypeArg<List<String>>()
   // Kotlin type: kotlin.collections.List<kotlin.String>
   // Java type: java.util.List<java.lang.String>
}
```
</div>

### Proguard configurations for Kotlin reflection

Starting from 1.4, we have embedded Proguard/R8 configurations for Kotlin Reflection in `kotlin-reflect.jar`. With this
in place, most Android projects using R8 or Proguard should work with kotlin-reflect without needing any additional configuration.
You no longer need to copy-paste the Proguard rules for kotlin-reflect internals. But note that you still need to explicitly 
list all the APIs you’re going to reflect on.

### Improving the existing API

* Several functions now work on null receivers, for example:
    * `toBoolean()` on strings
    * `contentEquals()`, `contentHashcode()`, `contentToString()` on arrays

* `NaN`, `NEGATIVE_INFINITY`, and `POSITIVE_INFINITY` in `Double` and `Float` are now defined as `const`, so you can use
them as annotation arguments.

* New constants `SIZE_BITS` and `SIZE_BYTES` in `Double` and `Float` contain the number of bits and bytes used
to represent an instance of the type in binary form.

* The `maxOf()` and `minOf()` top-level functions can accept a variable number of arguments (`vararg`).

### module-info descriptors for stdlib artifacts

Kotlin 1.4 adds `module-info.java` module information to default standard library artifacts. This lets you use them with 
[**jlink** tool](https://docs.oracle.com/en/java/javase/11/tools/jlink.html), which generates custom Java runtime images
containing only the platform modules that are required for your app.
You could already use jlink with Kotlin standard library artifacts, but you had to use separate artifacts to do so – the
ones with the “modular” classifier – and the whole setup wasn’t straightforward.  
In Android, make sure you use the Android Gradle plugin version 3.2 or higher, which can correctly process jar files with module-info.

### Deprecations

#### toShort() and toByte() of Double and Float

We've deprecated the functions `toShort()` and `toByte()` on `Double` and `Float` because they could lead to unexpected results
because of the narrow value range and smaller variable size.

To convert floating-point numbers to `Byte` or `Short`, use the two-step conversion: first, convert them to `Int`, and then 
convert them again to the target type.

#### contains(), indexOf(), and lastIndexOf() on floating-point arrays

We've deprecated the `contains()`, `indexOf()`, and `lastIndexOf()` extension functions of `FloatArray` and `DoubleArray`
because they use the [IEEE 754](https://en.wikipedia.org/wiki/IEEE_754) standard equality, which contradicts the total
order equality in some corner cases. See [this issue](https://youtrack.jetbrains.com/issue/KT-28753) for details.

#### min() and max() collection functions

We've deprecated the `min()` and `max()` collection functions in favor of `minOrNull()` and `maxOrNull()`, which more
properly reflect their behavior – returning `null` on empty collections.
See [this issue](https://youtrack.jetbrains.com/issue/KT-38854) for details. 

### Exclusion of the deprecated experimental coroutines
 
The `kotlin.coroutines.experimental` API was deprecated in favor of kotlin.coroutines in 1.3.0. In 1.4, we’re completing
the deprecation cycle for `kotlin.coroutines.experimental` by removing it from the standard library. For those who still
use it on the JVM, we've provided a compatibility artifact `kotlin-coroutines-experimental-compat.jar` with all the experimental
coroutines APIs. We've published it to Maven, and we include it in the Kotlin distribution alongside the standard library.

## Scripting and REPL

In 1.4, scripting in Kotlin benefits from a number of functional and performance improvements along with other updates.
Here are some of the key changes:

- [New dependencies resolution API](#new-dependencies-resolution-api)
- [New REPL API](#new-repl-api)
- [Compiled scripts cache](#compiled-scripts-cache)
- [Artifacts renaming](#artifacts-renaming)

To help you become more familiar with scripting in Kotlin, we’ve prepared a [project with examples](https://github.com/Kotlin/kotlin-script-examples).
It contains examples of the standard scripts (`*.main.kts`) and examples of uses of the Kotlin Scripting API and custom
script definitions. Please give it a try and share your feedback using our [issue tracker](https://youtrack.jetbrains.com/issues/KT).

### New dependencies resolution API

In 1.4, we’ve introduced a new API for resolving external dependencies (such as Maven artifacts), along with implementations
for it. This API is published in the new artifacts `kotlin-scripting-dependencies` and `kotlin-scripting-dependencies-maven`.
The previous dependency resolution functionality in `kotlin-script-util` library is now deprecated.

### New REPL API

The new experimental REPL API is now a part of the Kotlin Scripting API. There are also several implementations of it in
the published artifacts, and some have advanced functionality, such as code completion. We use this API in the 
[Kotlin Jupyter kernel](https://blog.jetbrains.com/kotlin/2020/05/kotlin-kernel-for-jupyter-notebook-v0-8/)
and now you can try it in your own custom shells and REPLs.

### Compiled scripts cache

The Kotlin Scripting API now provides the ability to implement a compiled scripts cache, significantly speeding up subsequent
executions of unchanged scripts. Our default advanced script implementation `kotlin-main-kts` already has its own cache.

### Artifacts renaming

In order to avoid confusion about artifact names, we’ve renamed `kotlin-scripting-jsr223-embeddable` and `kotlin-scripting-jvm-host-embeddable`
to just `kotlin-scripting-jsr223` and `kotlin-scripting-jvm-host`. These artifacts depend on the `kotlin-compiler-embeddable`
artifact, which shades the bundled third-party libraries to avoid usage conflicts. With this renaming, we’re making the usage of
`kotlin-compiler-embeddable` (which is safer in general) the default for scripting artifacts.
If, for some reason, you need artifacts that depend on the unshaded `kotlin-compiler`, use the artifact versions with the 
`-unshaded` suffix, such as `kotlin-scripting-jsr223-unshaded`. Note that this renaming affects only the scripting artifacts
that are supposed to be used directly; names of other artifacts remain unchanged.
>>>>>>> a93ccc81
<|MERGE_RESOLUTION|>--- conflicted
+++ resolved
@@ -853,23 +853,6 @@
 ```
 </div>
 
-<<<<<<< HEAD
-## Stable JSON serialization
-
-With Kotlin 1.4, we ship the first stable version of [kotlinx.serialization](https://github.com/Kotlin/kotlinx.serialization)
-- 1.0-RC. For now, we declare the JSON serialization API in `kotlinx-serialization-core` (previously known as `kotlinx-serialization-runtime`)
-stable. Libraries for other serialization formats and some advanced parts or the core library still remain experimental.
-
-We have significantly reworked the API for JSON serialization to make it more consistent and easier to use. From now on,
-we'll continue developing the JSON serialization API in a backward-compatible way.
-However, if you have used its previous versions, you'll need to rewrite some of your code when migrating to 1.0-RC.
-To help you with it, we also offer the [Kotlin Serialization Guide](https://github.com/Kotlin/kotlinx.serialization/docs/serialization-guide.md) –
-the complete set of documentation for `kotlinx.serialization`. It will guide you through the usage of most important features
-and help with issues that you can face.
-
->**Note**: `kotlinx-serialization` 1.0-RC works only with Kotlin compiler 1.4. Earlier compiler versions are not compatible.
-{:.note}
-=======
 ## Kotlin Multiplatform
 
 [Kotlin Multiplatform](multiplatform.html) reduces time spent writing and maintaining the same code for [different platforms](mpp-supported-platforms.html) 
@@ -1493,6 +1476,22 @@
 use it on the JVM, we've provided a compatibility artifact `kotlin-coroutines-experimental-compat.jar` with all the experimental
 coroutines APIs. We've published it to Maven, and we include it in the Kotlin distribution alongside the standard library.
 
+## Stable JSON serialization
+
+With Kotlin 1.4, we ship the first stable version of [kotlinx.serialization](https://github.com/Kotlin/kotlinx.serialization)
+- 1.0-RC. For now, we declare the JSON serialization API in `kotlinx-serialization-core` (previously known as `kotlinx-serialization-runtime`)
+stable. Libraries for other serialization formats and some advanced parts or the core library still remain experimental.
+
+We have significantly reworked the API for JSON serialization to make it more consistent and easier to use. From now on,
+we'll continue developing the JSON serialization API in a backward-compatible way.
+However, if you have used its previous versions, you'll need to rewrite some of your code when migrating to 1.0-RC.
+To help you with it, we also offer the [Kotlin Serialization Guide](https://github.com/Kotlin/kotlinx.serialization/docs/serialization-guide.md) –
+the complete set of documentation for `kotlinx.serialization`. It will guide you through the usage of most important features
+and help with issues that you can face.
+
+>**Note**: `kotlinx-serialization` 1.0-RC works only with Kotlin compiler 1.4. Earlier compiler versions are not compatible.
+{:.note}
+
 ## Scripting and REPL
 
 In 1.4, scripting in Kotlin benefits from a number of functional and performance improvements along with other updates.
@@ -1533,5 +1532,4 @@
 `kotlin-compiler-embeddable` (which is safer in general) the default for scripting artifacts.
 If, for some reason, you need artifacts that depend on the unshaded `kotlin-compiler`, use the artifact versions with the 
 `-unshaded` suffix, such as `kotlin-scripting-jsr223-unshaded`. Note that this renaming affects only the scripting artifacts
-that are supposed to be used directly; names of other artifacts remain unchanged.
->>>>>>> a93ccc81
+that are supposed to be used directly; names of other artifacts remain unchanged.