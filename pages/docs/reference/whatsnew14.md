---
type: doc
layout: reference
title: "What's New in Kotlin 1.4"
---

# What's New in Kotlin 1.4

## Language features and improvements

Kotlin 1.4 comes with a variety of different language features and improvements. They include:

* [SAM conversions for Kotlin interfaces](#sam-conversions-for-kotlin-interfaces)
* [Delegated properties improvements](#delegated-properties-improvements)
* [Mixing named and positional arguments](#mixing-named-and-positional-arguments)
* [Trailing comma in enumerations](#trailing-comma-in-enumerations)
* [Callable reference improvements](#callable-reference-improvements)
* [`break` and `continue` inside `when` included in loops](#using-break-and-continue-inside-when-expressions-included-in-loops)

### SAM conversions for Kotlin interfaces

Before Kotlin 1.4, you could apply SAM (Single Abstract Method) conversions only [when working with Java methods and Java
interfaces from Kotlin](java-interop.html#sam-conversions). From now on, you can use SAM conversions for Kotlin interfaces as well.
To do so, mark a Kotlin interface explicitly as functional with the `fun` modifier.

SAM conversion applies if you pass a lambda as an argument when an interface with only one single abstract method is expected
as a parameter. In this case, the compiler automatically converts the lambda to an instance of the class that implements the abstract member function.

<div class="sample" markdown="1" theme="idea" data-min-compiler-version="1.4">

```kotlin
fun interface IntPredicate {
    fun accept(i: Int): Boolean
}

val isEven = IntPredicate { it % 2 == 0 }

fun main() { 
    println("Is 7 even? - ${isEven.accept(7)}")
}
```

</div>

Learn more about [Kotlin functional interfaces and SAM conversions](fun-interfaces.html).

### Delegated properties improvements

In 1.4, we have added new features to improve your experience with delegated properties in Kotlin:
- Now a property can be delegated to another property.
- A new interface `PropertyDelegateProvider` helps create delegate providers in a single declaration.
- `ReadWriteProperty` now extends `ReadOnlyProperty` so you can use both of them for read-only properties.

Aside from the new API, we've made some optimizations that reduce the resulting bytecode size. These optimizations are
described in  [this blog post](https://blog.jetbrains.com/kotlin/2019/12/what-to-expect-in-kotlin-1-4-and-beyond/#delegated-properties). 

For more information about delegated properties, see the [documentation](delegated-properties.html).

### Mixing named and positional arguments

In Kotlin 1.3, when you called a function with [named arguments](functions.html#named-arguments), you had to place all the
arguments without names (positional arguments) before the first named argument. For example, you could call `f(1, y = 2)`, 
but you couldn't call `f(x = 1, 2)`.

It was really annoying when all the arguments were in their correct positions but you wanted to specify a name for one argument in the middle.
It was especially helpful for making absolutely clear which attribute a boolean or `null` value belongs to.

In Kotlin 1.4, there is no such limitation – you can now specify a name for an argument in the middle of a set of positional 
arguments. Moreover, you can mix positional and named arguments any way you like, as long as they remain in the correct order.

<div class="sample" markdown="1" theme="idea" data-highlight-only>

```kotlin
fun reformat(
    str: String,
    uppercaseFirstLetter: Boolean = true,
    wordSeparator: Character = ' '
) {
    // ...
}

//Function call with a named argument in the middle
reformat('This is a String!', uppercaseFirstLetter = false , '-')
```

</div>

### Trailing comma in enumerations

With Kotlin 1.4 you can now add a trailing comma in enumerations such as argument 
and parameter lists, `when` entries, and components of destructuring declarations.
With a trailing comma, you can add new items and change their order without adding or removing commas.

This is especially helpful if you use multi-line syntax for parameters or values. After adding a trailing comma, you can 
then easily swap lines with parameters or values.

<div class="sample" markdown="1" theme="idea" data-highlight-only>

```kotlin
fun reformat(
    str: String,
    uppercaseFirstLetter: Boolean = true,
    wordSeparator: Character = ' ', //trailing comma
) {
    // ...
}
```

</div>

<div class="sample" markdown="1" theme="idea" data-highlight-only>

```kotlin
val colors = listOf(
    "red",
    "green",
    "blue", //trailing comma
)
```

</div>

### Callable reference improvements

Kotlin 1.4 supports more cases for using callable references:

* References to functions with default argument values
* Function references in `Unit`-returning functions 
* References that adapt based on the number of arguments in a function
* Suspend conversion on callable references 

#### References to functions with default argument values 

Now you can use callable references to functions with default argument values. If the callable reference 
to the function `foo` takes no arguments, the default value `0` is used.

<div class="sample" markdown="1" theme="idea" data-min-compiler-version="1.4">

```kotlin
fun foo(i: Int = 0): String = "$i!"

fun apply(func: () -> String): String = func()

fun main() {
    println(apply(::foo))
}
```

</div>

Previously, you had to write additional overloads for the function `apply` to use the default argument values.

<div class="sample" markdown="1" theme="idea" data-highlight-only>

```kotlin
// some new overload
fun applyInt(func: (Int) -> String): String = func(0) 
```

</div>

#### Function references in `Unit`-returning functions 

In Kotlin 1.4, you can use callable references to functions returning any type in `Unit`-returning functions. 
Before Kotlin 1.4, you could only use lambda arguments in this case. Now you can use both lambda arguments and callable references.

<div class="sample" markdown="1" theme="idea" data-highlight-only>

```kotlin
fun foo(f: () -> Unit) { }
fun returnsInt(): Int = 42

fun main() {
    foo { returnsInt() } // this was the only way to do it  before 1.4
    foo(::returnsInt) // starting from 1.4, this also works
}
```

</div>

#### References that adapt based on the number of arguments in a function

Now you can adapt callable references to functions when passing a variable number of arguments (`vararg`) . 
You can pass any number of parameters of the same type at the end of the list of passed arguments.

<div class="sample" markdown="1" theme="idea" data-highlight-only>

```kotlin
fun foo(x: Int, vararg y: String) {}

fun use0(f: (Int) -> Unit) {}
fun use1(f: (Int, String) -> Unit) {}
fun use2(f: (Int, String, String) -> Unit) {}

fun test() {
    use0(::foo) 
    use1(::foo) 
    use2(::foo) 
}
```

</div>

#### Suspend conversion on callable references

In addition to suspend conversion on lambdas, Kotlin now supports suspend conversion on callable references starting from version 1.4.

<div class="sample" markdown="1" theme="idea" data-highlight-only>

```kotlin
fun call() {}
fun takeSuspend(f: suspend () -> Unit) {}

fun test() {
    takeSuspend { call() } // OK before 1.4
    takeSuspend(::call) // In Kotlin 1.4, it also works
}
```

</div>

### Using `break` and `continue` inside `when` expressions included in loops

In Kotlin 1.3, you could not use unqualified `break` and `continue` inside `when` expressions included in loops. The reason was that these keywords were reserved for possible [fall-through behavior](https://en.wikipedia.org/wiki/Switch_statement#Fallthrough) in `when` expressions. 

That’s why if you wanted to use `break` and `continue` inside `when` expressions in loops, you had to [label](returns.html#break-and-continue-labels) them, which became rather cumbersome.

<div class="sample" markdown="1" theme="idea" data-highlight-only>

```kotlin
fun test(xs: List<Int>) {
    LOOP@for (x in xs) {
        when (x) {
            2 -> continue@LOOP
            17 -> break@LOOP
            else -> println(x)
        }
    }
}
```

</div>

In Kotlin 1.4, you can use `break` and `continue` without labels inside `when` expressions included in loops. They behave as expected by terminating the nearest enclosing loop or proceeding to its next step.

<div class="sample" markdown="1" theme="idea" data-highlight-only>

```kotlin
fun test(xs: List<Int>) {
    for (x in xs) {
        when (x) {
            2 -> continue
            17 -> break
            else -> println(x)
        }
    }
}
```

</div>

The fall-through behavior inside `when` is subject to further design.

## Explicit API mode for library authors

Kotlin compiler offers _explicit API mode_ for library authors. In this mode, the compiler performs additional checks that
help make the library’s API clearer and more consistent. It adds the following requirements for declarations exposed
to the library’s public API:

* Visibility modifiers are required for declarations if the default visibility exposes them to the public API.
This helps ensure that no declarations are exposed to the public API unintentionally.
* Explicit type specifications are required for properties and functions that are exposed to the public API.
This guarantees that API users are aware of the types of API members they use.

Depending on your configuration, these explicit APIs can produce errors (_strict_ mode) or warnings (_warning_ mode).
Certain kinds of declarations are excluded from such checks for the sake of readability and common sense:

* primary constructors
* properties of data classes
* property getters and setters
* `override` methods

Explicit API mode analyzes only the production sources of a module.

To compile your module in the explicit API mode, add the following lines to your Gradle build script:

<div class="multi-language-sample" data-lang="groovy">
<div class="sample" markdown="1" theme="idea" mode='groovy'>

```groovy
kotlin {    
    // for strict mode
    explicitApi() 
    // or
    explicitApi = 'strict'
    
    // for warning mode
    explicitApiWarning()
    // or
    explicitApi = 'warning'
}
```

</div>
</div>

<div class="multi-language-sample" data-lang="kotlin">
<div class="sample" markdown="1" theme="idea" mode='kotlin' data-highlight-only>

```kotlin
kotlin {    
    // for strict mode
    explicitApi() 
    // or
    explicitApi = ExplicitApiMode.Strict
    
    // for warning mode
    explicitApiWarning()
    // or
    explicitApi = ExplicitApiMode.Warning
}
```

</div>
</div>

When using the command-line compiler, switch to explicit API mode by adding  the `-Xexplicit-api` compiler option
with the value `strict` or `warning`.

<div class="sample" markdown="1" mode="shell" theme="idea">

```bash
-Xexplicit-api={strict|warning}
```

</div>

For more details about the explicit API mode, see the [KEEP](https://github.com/Kotlin/KEEP/blob/master/proposals/explicit-api-mode.md). 

## New tools in the IDE

With Kotlin 1.4, you can use the new tools in IntelliJ IDEA to simplify Kotlin development:

* [New flexible Project Wizard](#new-flexible-project-wizard)

### New flexible Project Wizard

With the flexible new Kotlin Project Wizard, you have a place to easily create and configure different types of Kotlin 
projects, including multiplatform projects, which can be difficult to configure without a UI.

![Kotlin Project Wizard – Multiplatform project]({{ url_for('asset', path='images/reference/whats-new/mpp-project-1-wn.png') }})

The new Kotlin Project Wizard is both simple and flexible:

1. *Select the project template*, depending on what you’re trying to do. More templates will be added in the future.
2. *Select the build system* – Gradle (Kotlin or Groovy DSL), Maven, or IntelliJ IDEA.  
    The Kotlin Project Wizard will only show the build systems supported on the selected project template.
3. *Preview the project structure* directly on the main screen.

Then you can finish creating your project or, optionally, *configure the project* on the next screen:

{:start="4"}
4. *Add/remove modules and targets* supported for this project template.
5. *Configure module and target settings*, for example, the target JVM version, target template, and test framework.

![Kotlin Project Wizard - Configure targets]({{ url_for('asset', path='images/reference/whats-new/mpp-project-2-wn.png') }})

In the future, we are going to make the Kotlin Project Wizard even more flexible by adding more configuration options and templates.

You can try out the new Kotlin Project Wizard by working through these tutorials:

* [Create a console application based on Kotlin/JVM](../tutorials/jvm-get-started.html)
* [Create a Kotlin/JS application for React](../tutorials/javascript/setting-up.html)

## New compiler

The new Kotlin compiler is going to be really fast; it will unify all the supported platforms and provide 
an API for compiler extensions. It's a long-term project, and we've already completed several steps in Kotlin 1.4:

* [New, more powerful type inference algorithm](#new-more-powerful-type-inference-algorithm) is enabled by default. 
* [New JVM and JS IR back-ends](#unified-back-ends-and-extensibility) are available in experimental mode. They will become the default once we stabilize them.

### New more powerful type inference algorithm

Kotlin 1.4 uses a new, more powerful type inference algorithm. This new algorithm was already available to try in 
Kotlin 1.3 by specifying a compiler option, and now it’s used by default. You can find the full list of issues fixed in 
the new algorithm in [YouTrack](https://youtrack.jetbrains.com/issues/KT?q=Tag:%20fixed-in-new-inference%20). Here
you can find some of the most noticeable improvements:

* More cases where type is inferred automatically
* Smart casts for a lambda’s last expression
* Smart casts for callable references
* Better inference for delegated properties
* SAM conversion for Java interfaces with different arguments
* Java SAM interfaces in Kotlin

#### More cases where type is inferred automatically

The new inference algorithm infers types for many cases where the old algorithm required you to specify them explicitly. 
For instance, in the following example the type of the lambda parameter `it` is correctly inferred to `String?`:

<div class="sample" markdown="1" theme="idea" data-min-compiler-version="1.4">

```kotlin
//sampleStart
val rulesMap: Map<String, (String?) -> Boolean> = mapOf(
    "weak" to { it != null },
    "medium" to { !it.isNullOrBlank() },
    "strong" to { it != null && "^[a-zA-Z0-9]+$".toRegex().matches(it) }
)
//sampleEnd

fun main() {
    println(rulesMap.getValue("weak")("abc!"))
    println(rulesMap.getValue("strong")("abc"))
    println(rulesMap.getValue("strong")("abc!"))
}
```

</div>

In Kotlin 1.3, you needed to introduce an explicit lambda parameter or replace `to` with a `Pair` constructor with 
explicit generic arguments to make it work.

#### Smart casts for a lambda’s last expression

In Kotlin 1.3, the last expression inside a lambda wasn’t  smart cast unless you specified the expected type. Thus, in the 
following example, Kotlin 1.3 infers `String?` as the type of the `result` variable:

<div class="sample" markdown="1" theme="idea" data-highlight-only>

```kotlin
val result = run {
    var str = currentValue()
    if (str == null) {
        str = "test"
    }
    str // the Kotlin compiler knows that str is not null here
}
// The type of 'result' is String? in Kotlin 1.3 and String in Kotlin 1.4
```

</div>

In Kotlin 1.4, thanks to the new inference algorithm, the last expression inside a lambda gets smart cast, and this new, 
more precise type is used to infer the resulting lambda type. Thus, the type of the `result` variable becomes `String`.

In Kotlin 1.3, you often needed to add explicit casts (either `!!` or type casts like `as String`) to make such cases work, 
and now these casts have become unnecessary.

#### Smart casts for callable references

In Kotlin 1.3, you couldn’t access a member reference of a smart cast type. Now in Kotlin 1.4 you can:

<div class="sample" markdown="1" theme="idea" data-min-compiler-version="1.4">

```kotlin
import kotlin.reflect.KFunction

sealed class Animal
class Cat : Animal() {
    fun meow() {
        println("meow")
    }
}

class Dog : Animal() {
    fun woof() {
        println("woof")
    }
}

//sampleStart
fun perform(animal: Animal) {
    val kFunction: KFunction<*> = when (animal) {
        is Cat -> animal::meow
        is Dog -> animal::woof
    }
    kFunction.call()
}
//sampleEnd

fun main() {
    perform(Cat())
}
```

</div>

You can use different member references `animal::meow` and `animal::woof` after the animal variable has been smart cast 
to specific types `Cat` and `Dog`. After type checks, you can access member references corresponding to subtypes.

#### Better inference for delegated properties

The type of a delegated property wasn’t taken into account while analyzing the delegate expression which follows the `by` 
keyword. For instance, the following code didn’t compile before, but now the compiler correctly infers the types of the 
`old` and `new` parameters as `String?`:

<div class="sample" markdown="1" theme="idea" data-min-compiler-version="1.4">

```kotlin
import kotlin.properties.Delegates

fun main() {
    var prop: String? by Delegates.observable(null) { p, old, new ->
        println("$old → $new")
    }
    prop = "abc"
    prop = "xyz"
}
```

</div>

#### SAM conversion for Java interfaces with different arguments

Kotlin has supported SAM conversions for Java interfaces from the beginning, but there was one case that wasn’t supported, 
which was sometimes annoying when working with existing Java libraries. If you called a Java method that took two SAM interfaces 
as parameters, both arguments needed to be either lambdas or regular objects. You couldn't pass one argument as a lambda and 
another as an object. 

The new algorithm fixes this issue, and you can pass a lambda instead of a SAM interface in any case, 
which is the way you’d naturally expect it to work.

<div class="sample" markdown="1" theme="idea" mode="java" data-highlight-only>

```java
// FILE: A.java
public class A {
    public void static foo(Runnable r1, Runnable r2) {}
}
```

</div>

<div class="sample" markdown="1" theme="idea" data-highlight-only>

```kotlin
// FILE: test.kt
fun test(r1: Runnable) {
    A.foo(r1) {}  // Works in Kotlin 1.4
}
```

</div>

#### Java SAM interfaces in Kotlin

In Kotlin 1.4, you can use Java SAM interfaces in Kotlin and apply SAM conversions to them. 

<div class="sample" markdown="1" theme="idea" data-highlight-only>

```kotlin
import java.lang.Runnable

fun foo(r: Runnable) {}

fun test() { 
    foo { } // OK
}
```

</div>

In Kotlin 1.3, you would have had to declare the function `foo` above in Java code to perform a SAM conversion.

### Unified back-ends and extensibility

In Kotlin, we have three back-ends that generate executables: Kotlin/JVM, Kotlin/JS, and Kotlin/Native. Kotlin/JVM and Kotlin/JS 
don't share much code since they were developed independently of each other. Kotlin/Native is based on a new 
infrastructure built around an internal representation (IR) for Kotlin code. 

We are now migrating Kotlin/JVM and Kotlin/JS to the same IR. As a result, all three back-ends
share a lot of logic and have a unified pipeline. This allows us to implement most features, optimizations, and bug fixes 
only once for all platforms.

A common back-end infrastructure also opens the door for multiplatform compiler extensions. You will be able to plug into the 
pipeline and add custom processing and transformations that will automatically work for all platforms. 

Kotlin 1.4 does not provide a public API for such extensions yet, but we are working closely with our partners, 
including [Jetpack Compose](https://developer.android.com/jetpack/compose), who are already building their compiler plugins 
using our new back-end.

We encourage you to try out the new Kotlin/JVM backend, and to file any issues and feature requests to our [issue tracker](https://youtrack.jetbrains.com/issues/KT). This will help us to unify the compiler pipelines and bring compiler extensions like Jetpack Compose to the Kotlin community more quickly.

To enable the new JVM IR back-end, specify an additional compiler option in your Gradle build script:

<div class="sample" markdown="1" theme="idea" data-highlight-only>

```kotlin
kotlinOptions.useIR = true
```

</div>

> If you [enable Jetpack Compose](https://developer.android.com/jetpack/compose/setup?hl=en), you will automatically be 
> opted in to the new JVM backend without needing to specify the compiler option in `kotlinOptions`.
{:.note}

When using the command-line compiler, add the compiler option `-Xuse-ir`.

> You can use code compiled by the new JVM IR back-end only if you've enabled the new back-end. Otherwise, you will get an error.
> Considering this, we don't recommend that library authors switch to the new back-end in production.
{:.note}

You can also opt into using the new JS IR back-end (ADD LINK).

## Kotlin/JVM

### New modes for generating default methods

When compiling Kotlin code to targets JVM 1.8 and above, you could compile non-abstract methods of Kotlin interfaces into
Java's `default` methods. For this purpose, there was a mechanism that includes the `@JvmDefault` annotation for marking
such methods and the `-Xjmv-default` compiler option that enables processing of this annotation.

In 1.4, we've added a new mode for generating default methods: `-Xjvm-default=all` compiles *all* non-abstract methods of Kotlin
interfaces to `default` Java methods. For compatibility with the code that uses the interfaces compiled without `default`, 
we also added `all-compatibility` mode. 

For more information about default methods in the Java interop, see the [documentation](java-to-kotlin-interop.html#default-methods-in-interfaces) and 
[this blog post](https://blog.jetbrains.com/kotlin/2020/07/kotlin-1-4-m3-generating-default-methods-in-interfaces/). 

## Kotlin/Native

In 1.4, Kotlin/Native got a significant number of new features and improvements, including: 

* [Support for suspending functions in Swift and Objective-C](#support-for-kotlins-suspending-functions-in-swift-and-objective-c)
* [Objective-C generics support by default](#objective-c-generics-support-by-default)
* [Exception handling in Objective-C/Swift interop](#exception-handling-in-objective-cswift-interop)
* [Generate release `.dSYM`s on Apple targets by default](#generate-release-dsyms-on-apple-targets-by-default)
* [Simplified management of CocoaPods dependencies](#simplified-management-of-cocoapods-dependencies)
* [mimalloc memory allocator](#mimalloc-memory-allocator)

### Support for Kotlin’s suspending functions in Swift and Objective-C

In 1.4, we add the basic support for suspending functions in Swift and Objective-C. Now, when you compile a Kotlin module
into an Apple framework, suspending functions are available in it as functions with callbacks (`completionHandler` in 
the Swift/Objective-C terminology). When you have such functions in the generated framework’s header, you can call them
from your Swift or Objective-C code and even override them.

For example, if you write this Kotlin function:

<div class="sample" markdown="1" theme="idea" data-highlight-only>

```kotlin
suspend fun queryData(id: Int): String = ...
```
</div>

…then you can call it from Swift like so:

<div class="sample" markdown="1" theme="idea" data-highlight-only>

```swift
queryData(id: 17) { result, error in
   if let e = error {
       print("ERROR: \(e)")
   } else {
       print(result!)
   }
}
```
</div>

For more information about using suspending functions in Swift and Objective-C, see the [documentation](native/objc_interop.html).

### Objective-C generics support by default

Previous versions of Kotlin provided experimental support for generics in Objective-C interop. Since 1.4, Kotlin/Native 
generates Apple frameworks with generics from Kotlin code by default. In some cases, this may break existing Objective-C
or Swift code calling Kotlin frameworks. To have the framework header written without generics, add the `-Xno-objc-generics` compiler option.

<div class="sample" markdown="1" theme="idea" data-highlight-only>

```kotlin
kotlin {
    targets.withType<org.jetbrains.kotlin.gradle.plugin.mpp.KotlinNativeTarget> {
        binaries.all {
            freeCompilerArgs += "-Xno-objc-generics"
        }
    }
}
```
</div>

Please note that all specifics and limitations listed in the [documentation](native/objc_interop.html#generics) are still valid.

### Exception handling in Objective-C/Swift interop

In 1.4, we slightly change the Swift API generated from Kotlin with respect to the way exceptions are translated. There is
a fundamental difference in error handling between Kotlin and Swift. All Kotlin exceptions are unchecked, while Swift has
only checked errors. Thus, to make Swift code aware of expected exceptions, Kotlin functions should be marked with a `@Throws`
annotation specifying a list of potential exception classes.

When compiling to Swift or the Objective-C framework, functions that have or are inheriting `@Throws` annotation are represented
as `NSError*`-producing methods in Objective-C and as `throws` methods in Swift.

Previously, any exceptions other than `RuntimeException` and `Error` were propagated as `NSError`. In 1.4, this behavior changes: 
now `NSError` is thrown only for exceptions that are instances of classes specified as parameters of `@Throws` annotation 
(or their subclasses). Other Kotlin exceptions that reach Swift/Objective-C are considered unhandled and cause program termination.

### Generate release `.dSYM`s on Apple targets by default

Starting with 1.4, the Kotlin/Native compiler produces [debug symbol files](https://developer.apple.com/documentation/xcode/building_your_app_to_include_debugging_information)
(`.dSYM`s) for release binaries on Darwin platforms by default. This can be disabled with the `-Xadd-light-debug=disable`
compiler option. On other platforms, this option is disabled by default. To toggle this option in Gradle, use:

<div class="sample" markdown="1" theme="idea" data-highlight-only>

```kotlin
kotlin {
    targets.withType<org.jetbrains.kotlin.gradle.plugin.mpp.KotlinNativeTarget> {
        binaries.all {
            freeCompilerArgs += "-Xadd-light-debug={enable|disable}"
        }
    }
}
```
</div>

For more information about crash report symbolication, see the [documentation](native/ios_symbolication.html).


### Simplified management of CocoaPods dependencies

Previously, once you integrated your project with the dependency manager CocoaPods, you could build an iOS, macOS, watchOS, 
or tvOS part of your project only in Xcode, separate from other parts of your multiplatform project. These other parts could 
be built in Intellij IDEA. 

Moreover, every time you added a dependency on an Objective-C library stored in CocoaPods (Pod library), you had to switch 
from IntelliJ IDEA to Xcode, call `pod install`, and run the Xcode build there. 

Now you can manage Pod dependencies right in Intellij IDEA while enjoying the benefits it provides for working with code, 
such as code highlighting and completion. You can also build the whole Kotlin project with Gradle, without having to 
switch to Xcode. This means you only have to go to Xcode when you need to write Swift/Objective-C code or run your application 
on a simulator or device.

Now you can also work with Pod libraries stored locally.

Depending on your needs, you can add dependencies between:
* A Kotlin project and Pod libraries stored remotely in the CocoaPods repository or stored locally on your machine.
* A Kotlin Pod (Kotlin project used as a CocoaPods dependency) and an Xcode project with one or more targets.

Complete the initial configuration, and when you add a new dependency to `cocoapods`, just re-import the project in IntelliJ IDEA. 
The new dependency will be added automatically. No additional steps are required.

Learn [how to add dependencies](native/cocoapods.html).

<<<<<<< HEAD
## Scripting and REPL

In 1.4, Kotlin scripting gets a number of functional and performance improvements along with other updates. Here are some 
key changes:

- [New dependencies resolution API](#new-dependencies-resolution-api)
- [New REPL API](#new-repl-api)
- [Compiled scripts cache](#compiled-scripts-cache)
- [Artifacts renaming](#artifacts-renaming)

To help you get familiar with Kotlin scripting, we’ve prepared a [project with examples](https://github.com/Kotlin/kotlin-script-examples).
It contains examples of the standard scripts (`*.main.kts`) and examples of the scripting API usage and custom script definitions.
Please try it and share your feedback in our [issue tracker](https://youtrack.jetbrains.com/issues/KT).

### New dependencies resolution API

In 1.4, we present the new API for resolution of external dependencies (such as Maven artifacts) and its implementations.
It is published in new artifacts `kotlin-scripting-dependencies` and `kotlin-scripting-dependencies-maven`.
The previous dependency resolution functionality in `kotlin-script-util` library is now deprecated.

### New REPL API

The new experimental REPL API is now a part of the scripting API. There are also several implementations of it in the
published artifacts; some with advanced functionality, such as code completion. We use it in the [Kotlin Jupyter kernel](https://blog.jetbrains.com/kotlin/2020/05/kotlin-kernel-for-jupyter-notebook-v0-8/)
and now you can try it in your own custom shells and REPLs.

### Compiled scripts cache

The scripting API now provides the ability to implement a compiled scripts cache and thus significantly speed-up subsequent
executions of unchanged scripts. Our default advanced script implementation `kotlin-main-kts` already has its cache.

### Artifacts renaming

In order to avoid confusion about artifact names, we’ve renamed `kotlin-scripting-jsr223-embeddable` and `kotlin-scripting-jvm-host-embeddable`
to just `kotlin-scripting-jsr223` and `kotlin-scripting-jvm-host`. These artifacts depend on the `kotlin-compiler-embeddable`
artifact, which shades the bundled third-party libraries to avoid usage conflicts. With this renaming, we’re making the usage of
`kotlin-compiler-embeddable` (which is safer in general) the default for scripting artifacts.
If, for some reason, you need artifacts that depend on the unshaded `kotlin-compiler`, use the artifact versions with the 
`-unshaded` suffix, such as `kotlin-scripting-jsr223-unshaded`. Note that this renaming affects only the scripting artifacts
that are supposed to be used directly; names of other artifacts remain unchanged.
=======
### mimalloc memory allocator

To improve the speed of object allocation, Kotlin/Native now offers the [mimalloc](https://github.com/microsoft/mimalloc)
memory allocator as an alternative to the system allocator. mimalloc works up to two times faster on some benchmarks.
Currently, the usage of mimalloc in Kotlin/Native is experimental; you can switch to it using the `-Xallocator=mimalloc` compiler option.

<div class="sample" markdown="1" theme="idea" data-highlight-only>

```kotlin
kotlin {
    targets.withType<org.jetbrains.kotlin.gradle.plugin.mpp.KotlinNativeTarget> {
        binaries.all {
            freeCompilerArgs += "-Xallocator=mimalloc"
        }
    }
}
```
</div>
>>>>>>> f3422f04
<|MERGE_RESOLUTION|>--- conflicted
+++ resolved
@@ -746,7 +746,25 @@
 
 Learn [how to add dependencies](native/cocoapods.html).
 
-<<<<<<< HEAD
+### mimalloc memory allocator
+
+To improve the speed of object allocation, Kotlin/Native now offers the [mimalloc](https://github.com/microsoft/mimalloc)
+memory allocator as an alternative to the system allocator. mimalloc works up to two times faster on some benchmarks.
+Currently, the usage of mimalloc in Kotlin/Native is experimental; you can switch to it using the `-Xallocator=mimalloc` compiler option.
+
+<div class="sample" markdown="1" theme="idea" data-highlight-only>
+
+```kotlin
+kotlin {
+    targets.withType<org.jetbrains.kotlin.gradle.plugin.mpp.KotlinNativeTarget> {
+        binaries.all {
+            freeCompilerArgs += "-Xallocator=mimalloc"
+        }
+    }
+}
+```
+</div>
+
 ## Scripting and REPL
 
 In 1.4, Kotlin scripting gets a number of functional and performance improvements along with other updates. Here are some 
@@ -786,24 +804,4 @@
 `kotlin-compiler-embeddable` (which is safer in general) the default for scripting artifacts.
 If, for some reason, you need artifacts that depend on the unshaded `kotlin-compiler`, use the artifact versions with the 
 `-unshaded` suffix, such as `kotlin-scripting-jsr223-unshaded`. Note that this renaming affects only the scripting artifacts
-that are supposed to be used directly; names of other artifacts remain unchanged.
-=======
-### mimalloc memory allocator
-
-To improve the speed of object allocation, Kotlin/Native now offers the [mimalloc](https://github.com/microsoft/mimalloc)
-memory allocator as an alternative to the system allocator. mimalloc works up to two times faster on some benchmarks.
-Currently, the usage of mimalloc in Kotlin/Native is experimental; you can switch to it using the `-Xallocator=mimalloc` compiler option.
-
-<div class="sample" markdown="1" theme="idea" data-highlight-only>
-
-```kotlin
-kotlin {
-    targets.withType<org.jetbrains.kotlin.gradle.plugin.mpp.KotlinNativeTarget> {
-        binaries.all {
-            freeCompilerArgs += "-Xallocator=mimalloc"
-        }
-    }
-}
-```
-</div>
->>>>>>> f3422f04
+that are supposed to be used directly; names of other artifacts remain unchanged.