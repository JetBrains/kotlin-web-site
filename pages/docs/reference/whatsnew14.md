--- conflicted
+++ resolved
@@ -712,20 +712,6 @@
 
 Learn [how to add dependencies](native/cocoapods.html).
 
-<<<<<<< HEAD
-
-## kotlinx.serialization 1.0.0
-
-With Kotlin 1.4, we ship the first stable version of [kotlinx.serialization](https://github.com/Kotlin/kotlinx.serialization) - 1.0.0.
-For now, we declare the JSON serialization library (`kotlinx-serialization-runtime`) stable. Libraries for other serialization formats still remain experimental.
-
-To support the `kotlinx.serialization` 1.0.0 release, we also offer the [Kotlin Serialization Guide](https://github.com/Kotlin/kotlinx.serialization/docs/serialization-guide.md) –
-the complete set of documentation for `kotlinx.serialization`. It will guide you through the most important features and 
-help with issues that you can face.
-
->**Note**: `kotlinx-serialization` 1.0.0 works only with Kotlin compiler 1.4. Earlier compiler versions are not compatible.
-{:.note}
-=======
 ### mimalloc memory allocator
 
 To improve the speed of object allocation, Kotlin/Native now offers the [mimalloc](https://github.com/microsoft/mimalloc)
@@ -744,4 +730,15 @@
 }
 ```
 </div>
->>>>>>> 3939e754
+
+## kotlinx.serialization 1.0.0
+
+With Kotlin 1.4, we ship the first stable version of [kotlinx.serialization](https://github.com/Kotlin/kotlinx.serialization) - 1.0.0.
+For now, we declare the JSON serialization library (`kotlinx-serialization-runtime`) stable. Libraries for other serialization formats still remain experimental.
+
+To support the `kotlinx.serialization` 1.0.0 release, we also offer the [Kotlin Serialization Guide](https://github.com/Kotlin/kotlinx.serialization/docs/serialization-guide.md) –
+the complete set of documentation for `kotlinx.serialization`. It will guide you through the most important features and 
+help with issues that you can face.
+
+>**Note**: `kotlinx-serialization` 1.0.0 works only with Kotlin compiler 1.4. Earlier compiler versions are not compatible.
+{:.note}