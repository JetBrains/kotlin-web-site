--- conflicted
+++ resolved
@@ -5,21 +5,6 @@
 ---
 
 # What's New in Kotlin 1.4
-
-<<<<<<< HEAD
-## New modes for generating default methods
-
-When compiling Kotlin code to targets JVM 1.8 and above, you could compile non-abstract methods of Kotlin interfaces into
-Java's `default` methods. For this purpose, there was a mechanism that includes the `@JvmDefault` annotation for marking
-such methods and the `-Xjmv-default` compiler option that enables processing of this annotation.
-
-In 1.4, we've added a new mode for generating default methods: `-Xjvm-default=all` compiles *all* non-abstract methods of Kotlin
-interfaces to `default` Java methods. For compatibility with the code that uses the interfaces compiled without `default`, 
-we also added `all-compatibility` mode. 
-
-For more information about default methods in the Java interop, see the [documentation](java-to-kotlin-interop.html#default-methods-in-interfaces) and 
-[this blog post](https://blog.jetbrains.com/kotlin/2020/07/kotlin-1-4-m3-generating-default-methods-in-interfaces/).
-=======
 
 ## Language features and improvements
 
@@ -61,7 +46,21 @@
 described in  [this blog post](https://blog.jetbrains.com/kotlin/2019/12/what-to-expect-in-kotlin-1-4-and-beyond/#delegated-properties). 
 
 For more information about delegated properties, see the [documentation](delegated-properties.html).
->>>>>>> f8aced8a
+
+## Kotlin/JVM
+
+### New modes for generating default methods
+
+When compiling Kotlin code to targets JVM 1.8 and above, you could compile non-abstract methods of Kotlin interfaces into
+Java's `default` methods. For this purpose, there was a mechanism that includes the `@JvmDefault` annotation for marking
+such methods and the `-Xjmv-default` compiler option that enables processing of this annotation.
+
+In 1.4, we've added a new mode for generating default methods: `-Xjvm-default=all` compiles *all* non-abstract methods of Kotlin
+interfaces to `default` Java methods. For compatibility with the code that uses the interfaces compiled without `default`, 
+we also added `all-compatibility` mode. 
+
+For more information about default methods in the Java interop, see the [documentation](java-to-kotlin-interop.html#default-methods-in-interfaces) and 
+[this blog post](https://blog.jetbrains.com/kotlin/2020/07/kotlin-1-4-m3-generating-default-methods-in-interfaces/).
 
 ## Explicit API mode
 
