--- conflicted
+++ resolved
@@ -1572,22 +1572,6 @@
 `-unshaded` suffix, such as `kotlin-scripting-jsr223-unshaded`. Note that this renaming affects only the scripting artifacts
 that are supposed to be used directly; names of other artifacts remain unchanged.
 
-<<<<<<< HEAD
-## Migrating to Kotlin 1.4
-
-Migration tools of the Kotlin plugin help you migrate your projects from earlier versions of Kotlin to 1.4.0.
-
-Just change the Kotlin version to `1.4.0` and re-import your Gradle or Maven project, and the IDE will ask you about migration. 
-If you agree, it will run several code inspections that will check your code and ask to correct it if it doesn't work 
-or it is not recommended in 1.4.0. 
-
-<img class="img-responsive" src="{{ url_for('asset', path='images/reference/whats-new/run-migration-wn.png' )}}" alt="Run migration" width="300"/>
-
-Code inspections have different [severity levels](https://www.jetbrains.com/help/idea/configuring-inspection-severities.html), 
-so you can decide which suggestions to accept and correct the code and ignore others.
-
-![Migration inspections]({{ url_for('asset', path='images/reference/whats-new/migration-inspection-wn.png') }})
-=======
 
 
 ## Kotlin/JS
@@ -1624,5 +1608,4 @@
 
 With the new [`@JsExport`](js-to-kotlin-interop.html#jsexport-annotation) annotation and the ability to **[generate TypeScript definitions](js-ir-compiler.html#preview-generation-of-typescript-declaration-files-dts) from Kotlin code**, the Kotlin/JS IR compiler back-end improves JavaScript & TypeScript interoperability. This also makes it easier to integrate Kotlin/JS code with existing tooling, to create **hybrid applications** and leverage code-sharing functionality in multiplatform projects.
 
-Learn more about the available features in the Kotlin/JS IR compiler back-end in the [documentation](js-ir-compiler.html).
->>>>>>> f2864c1d
+Learn more about the available features in the Kotlin/JS IR compiler back-end in the [documentation](js-ir-compiler.html).