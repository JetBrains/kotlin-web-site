--- conflicted
+++ resolved
@@ -11,6 +11,7 @@
 Kotlin 1.4 comes with a variety of different language features and improvements. They include:
 
 * [SAM conversions for Kotlin interfaces](#sam-conversions-for-kotlin-interfaces)
+* [Delegated properties improvements](#delegated-properties-improvements)
 * [Callable reference improvements](#callable-reference-improvements)
 
 ### SAM conversions for Kotlin interfaces
@@ -40,7 +41,18 @@
 
 Learn more about [Kotlin functional interfaces and SAM conversions](fun-interfaces.html).
 
-<<<<<<< HEAD
+### Delegated properties improvements
+
+In 1.4, we have added new features to improve your experience with delegated properties in Kotlin:
+- Now a property can be delegated to another property.
+- A new interface `PropertyDelegateProvider` helps create delegate providers in a single declaration.
+- `ReadWriteProperty` now extends `ReadOnlyProperty` so you can use both of them for read-only properties.
+
+Aside from the new API, we've made some optimizations that reduce the resulting bytecode size. These optimizations are
+described in  [this blog post](https://blog.jetbrains.com/kotlin/2019/12/what-to-expect-in-kotlin-1-4-and-beyond/#delegated-properties). 
+
+For more information about delegated properties, see the [documentation](delegated-properties.html).
+
 ### Callable reference improvements
 
 Kotlin 1.4 supports more cases for using callable references:
@@ -140,37 +152,8 @@
 
 </div>
 
+
 ## Explicit API mode for library authors
-=======
-### Delegated properties improvements
-
-In 1.4, we have added new features to improve your experience with delegated properties in Kotlin:
-- Now a property can be delegated to another property.
-- A new interface `PropertyDelegateProvider` helps create delegate providers in a single declaration.
-- `ReadWriteProperty` now extends `ReadOnlyProperty` so you can use both of them for read-only properties.
-
-Aside from the new API, we've made some optimizations that reduce the resulting bytecode size. These optimizations are
-described in  [this blog post](https://blog.jetbrains.com/kotlin/2019/12/what-to-expect-in-kotlin-1-4-and-beyond/#delegated-properties). 
-
-For more information about delegated properties, see the [documentation](delegated-properties.html).
-
-## Kotlin/JVM
-
-### New modes for generating default methods
-
-When compiling Kotlin code to targets JVM 1.8 and above, you could compile non-abstract methods of Kotlin interfaces into
-Java's `default` methods. For this purpose, there was a mechanism that includes the `@JvmDefault` annotation for marking
-such methods and the `-Xjmv-default` compiler option that enables processing of this annotation.
-
-In 1.4, we've added a new mode for generating default methods: `-Xjvm-default=all` compiles *all* non-abstract methods of Kotlin
-interfaces to `default` Java methods. For compatibility with the code that uses the interfaces compiled without `default`, 
-we also added `all-compatibility` mode. 
-
-For more information about default methods in the Java interop, see the [documentation](java-to-kotlin-interop.html#default-methods-in-interfaces) and 
-[this blog post](https://blog.jetbrains.com/kotlin/2020/07/kotlin-1-4-m3-generating-default-methods-in-interfaces/).
-
-## Explicit API mode
->>>>>>> b4c86224
 
 Kotlin compiler offers _explicit API mode_ for library authors. In this mode, the compiler performs additional checks that
 help make the library’s API clearer and more consistent. It adds the following requirements for declarations exposed
@@ -438,6 +421,21 @@
 
 In Kotlin 1.3, you would have had to declare the function `foo` above in Java code to perform a SAM conversion. 
 
+## Kotlin/JVM
+
+### New modes for generating default methods
+
+When compiling Kotlin code to targets JVM 1.8 and above, you could compile non-abstract methods of Kotlin interfaces into
+Java's `default` methods. For this purpose, there was a mechanism that includes the `@JvmDefault` annotation for marking
+such methods and the `-Xjmv-default` compiler option that enables processing of this annotation.
+
+In 1.4, we've added a new mode for generating default methods: `-Xjvm-default=all` compiles *all* non-abstract methods of Kotlin
+interfaces to `default` Java methods. For compatibility with the code that uses the interfaces compiled without `default`, 
+we also added `all-compatibility` mode. 
+
+For more information about default methods in the Java interop, see the [documentation](java-to-kotlin-interop.html#default-methods-in-interfaces) and 
+[this blog post](https://blog.jetbrains.com/kotlin/2020/07/kotlin-1-4-m3-generating-default-methods-in-interfaces/).
+
 ## Kotlin/Native
 
 ### Simplified management of CocoaPods dependencies
