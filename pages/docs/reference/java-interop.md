--- conflicted
+++ resolved
@@ -183,12 +183,9 @@
 with one or more `ElementType` values:
 * `ElementType.METHOD` for return types of methods;
 * `ElementType.PARAMETER` for value parameters;
-<<<<<<< HEAD
 * `ElementType.FIELD` for fields; and
 * `ElementType.TYPE_USE` (since 1.1.60) for any type including type arguments, upper bounds of type parameters and wildcard types.
-=======
-* `ElementType.FIELD` for fields.
->>>>>>> 3b229b5c
+
 
 The default nullability is used when a type itself is not annotated by a nullability annotation, and the default is
 determined by the innermost enclosing element annotated with a type qualifier default annotation with the 
@@ -201,11 +198,7 @@
 }
 
 @Nonnull(when = When.MAYBE)
-<<<<<<< HEAD
 @TypeQualifierDefault({ElementType.METHOD, ElementType.PARAMETER, ElementType.TYPE_USE})
-=======
-@TypeQualifierDefault({ElementType.METHOD, ElementType.PARAMETER})
->>>>>>> 3b229b5c
 public @interface NullableApi {
 }
 
@@ -216,13 +209,10 @@
     @NotNullApi // overriding default from the interface
     String bar(String x, @Nullable String y); // fun bar(x: String, y: String?): String 
     
-<<<<<<< HEAD
     // The List<String> type argument is seen as nullable because of `@NullableApi`
     // having the `TYPE_USE` element type: 
     String baz(List<String> x); // fun baz(List<String?>?): String?
-    
-=======
->>>>>>> 3b229b5c
+
     // The type of `x` parameter remains platform because there's explicit UNKNOWN-marked
     // nullability annotation:
     String qux(@Nonnull(when = When.UNKNOWN) String x); // fun baz(x: String!): String?
@@ -237,7 +227,6 @@
 package test;
 ```
 
-<<<<<<< HEAD
 #### `@UnderMigration` annotation (since 1.1.60)
 
 The `@UnderMigration` annotation (provided in a separate artifact `kotlin-annotations-jvm`) can be used by library 
@@ -281,7 +270,7 @@
 * `-Xjsr305={strict|warn|ignore}` to set up the behavior for non-`@UnderMigration` annotations.
 Custom nullability qualifiers, especially 
 `@TypeQualifierDefault`, are already spread among many well-known libraries, and users may need to migrate smoothly when 
-updating to the Kotlin version containing JSR-305 support.
+updating to the Kotlin version containing JSR-305 support. Since Kotlin 1.1.60, this flag only affects non-`@UnderMigration` annotations.
 
 * `-Xjsr305=under-migration:{strict|warn|ignore}` (since 1.1.60) to override the behavior for the `@UnderMigration` annotations.
 Users may have different view on the migration status for the libraries: 
@@ -297,18 +286,6 @@
 For example, adding `-Xjsr305=ignore -Xjsr305=under-migration:ignore -Xjsr305=@org.library.MyNullable:warn` to the 
 compiler arguments makes the compiler generate warnings for inappropriate usages of types annotated by 
 `@org.library.MyNullable` and ignore all other JSR-305 annotations. 
-=======
-#### Compiler configuration
-
-The JSR-305 checks can be configured by adding the `-Xjsr305` compiler flag with one of the values:
-
-* `-Xjsr305=strict` makes JSR-305 annotation work as any plain nullability annotation, i.e. reporting error for 
-the inappropriate usages of the annotated types;
-
-* `-Xjsr305=warn` makes the inappropriate usages produce compilation warnings instead of errors;
-
-* `-Xjsr305=ignore` makes the compiler ignore the JSR-305 nullability annotations completely.
->>>>>>> 3b229b5c
 
 For kotlin versions 1.1.50+/1.2, the default behavior is the same to `-Xjsr305=warn`. The
 `strict` value should be considered experimental (more checks may be added to it in the future).
