--- conflicted
+++ resolved
@@ -2,7 +2,7 @@
 type: tutorial
 layout: tutorial
 title:  "Hello Kotlin/Native using Command Line Compiler"
-description: "A look at how to compile Kotlin/Native applications using the command line compiler"
+description: "A look at how to compileKotlin/Native applications using the command line compiler"
 authors: 
   - Hadi Hariri
 date: 2020-01-15
@@ -50,8 +50,4 @@
 
 While compilation from the console seems to be easy and clear, it
 does not scale well for larger projects with hundreds of files and libraries. For real-world projects it is recommended
-<<<<<<< HEAD
-to use a [build system](pages/docs/tutorials/native/using-gradle.md) and [IDE](pages/docs/tutorials/native/using-intellij-idea.md).
-=======
-to use a [build system](using-gradle.html) and [IDE](using-intellij-idea.html)
->>>>>>> 96c0075a
+to use a [build system](pages/docs/tutorials/native/using-gradle.md) and [IDE](pages/docs/tutorials/native/using-intellij-idea.md).