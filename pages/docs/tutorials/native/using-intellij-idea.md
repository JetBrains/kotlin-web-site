---
type: tutorial
layout: tutorial
title:  "Get started with Kotlin/Native using IntelliJ IDEA"
description: "This tutorial demonstrates how to use IntelliJ IDEA for creating a Kotlin/Native application."
authors: Hadi Hariri, Andrey Polyakov
date: 2020-08-20
showAuthorInfo: false
---

<!--- To become a How-To. Need to change type to new "HowTo" --->

To get started, install the latest version of [IntelliJ IDEA](http://www.jetbrains.com/idea/download/index.html). The tutorial is applicable to both IntelliJ IDEA Community Edition and the Ultimate Edition.

## Create a new Kotlin/Native project in IntelliJ IDEA

1. In IntelliJ IDEA, select **File** \| **New** \| **Project**.
2. In the panel on the left, select **Kotlin**.
3. Enter a project name, select **Native Application** as the project template, and click **Next**.

   ![Create a native application]({{ url_for('tutorial_img', filename='native/using-intellij-idea/native-new-project-intellij-1.png') }})

   By default, your project will use Gradle with Kotlin DSL as the build system.
   > Kotlin/Native doesn't support Maven and IntelliJ IDEA native builder.
   {:.note}

4. Accept the default configuration on the next screen and click **Finish**.

   ![Configure a native application]({{ url_for('tutorial_img', filename='native/using-intellij-idea/native-new-project-intellij-2.png') }})

Your project will open. By default, the wizard creates the necessary `main.kt` file with code that prints "Hello, Kotlin/Native!" to the standard output.

The `build.gradle.kts` file contains the project settings. Read more about these settings in the [Kotlin Multiplatform Gradle DSL reference](/docs/reference/mpp-dsl-reference.html).

## Run the application

Start the application by clicking **Run** next to the run configuration at the top of the screen.

![Run the application]({{ url_for('tutorial_img', filename='native/using-intellij-idea/native-run-app.png') }})

IntelliJ IDEA opens the **Run** tab and shows the output:
![Application output]({{ url_for('tutorial_img', filename='native/using-intellij-idea/native-output-1.png') }})

## Update the application

### Count the letters in your name

1. Open the file `main.kt` in `src/<your_app_name>Main/kotlin`.

   The `src` directory contains the Kotlin source files and resources. The file `main.kt` includes sample code that prints "Hello, Kotlin/Native!" using the [`println()`](/api/latest/jvm/stdlib/stdlib/kotlin.io/println.html) function.

<<<<<<< HEAD
2. Add code to read the input. Use the [`readLine()`](/api/latest/jvm/stdlib/kotlin.io/read-line.html) function to read the input value and write it to the `name` variable.
=======
2. Add the code to read the input. Use the [`readLine()`](/api/latest/jvm/stdlib/kotlin.io/read-line.html) function to read the input value and assign it to the `name` variable.
>>>>>>> a73223e7

   <div class="sample" markdown="1" theme="idea" mode="kotlin" data-highlight-only>

   ```kotlin
   fun main() {
       // Read the input value.
       println("Hello, enter your name:")
       val name = readLine()
   }
   ```

   </div>

3. Eliminate the whitespaces and count the letters:
   * Check that the provided name is not `null` with the [safe call operator `?.`](/docs/reference/null-safety.html#safe-calls).
   * Use the [`replace()`](/api/latest/jvm/stdlib/kotlin.text/replace.html) function to remove the empty spaces in the name.
   * Use the scope function [`let`](/docs/reference/scope-functions.html#let) to run the function within the object context. 
   * Use a [string template](/docs/reference/basic-types.html#string-templates) to insert your name length into the string by adding a dollar sign `$` and enclosing it in curly braces – `${it.length}`.
     `it` is the default name of a [lambda parameter](/docs/reference/coding-conventions.html#lambda-parameters).

   <div class="sample" markdown="1" theme="idea" mode="kotlin" data-highlight-only>

   ```kotlin
   fun main() {
       // Read the input value.
       println("Hello, enter your name:")
       val name = readLine()
       // Count the letters in the name.
       name?.replace(" ", "")?.let {
           println("Your name contains ${it.length} letters")
       }
   }
   ```

   </div>

4. Report a null value using the [`error()`](/api/latest/jvm/stdlib/kotlin/error.html) function after the [Elvis operator `?:`](/docs/reference/null-safety.html#elvis-operator).

   <div class="sample" markdown="1" theme="idea" mode="kotlin" data-highlight-only>

   ```kotlin
   fun main() {
       // Read the input value.
       println("Hello, enter your name:")
       val name = readLine()
       // Count the letters in the name.
       name?.replace(" ", "")?.let {
           println("Your name contains ${it.length} letters")
       } ?: error("Error while reading input from the terminal: the value can't be null.")
   }
   ```

   </div>


5. Save the changes and run the application.

   IntelliJ IDEA opens the **Run** tab and shows the output.

6. Enter your name and enjoy the result:

   ![Application output]({{ url_for('tutorial_img', filename='native/using-intellij-idea/native-output-2.png') }})


### Count the unique letters in your name

1. Open the file `main.kt` in `src/<your_app_name>Main/kotlin`.

2. Declare the new [extension function](/docs/reference/extensions.html#extension-functions) `countDistinctCharacters()` for `String`:

   * Convert the name to lowercase using the [`toLowerCase()`](/api/latest/jvm/stdlib/kotlin.text/to-lower-case.html) function.
   * Convert the input string to a list of characters using the [`toList()`](/api/latest/jvm/stdlib/kotlin.text/to-list.html) function.
   * Select only the distinct characters in your name using the [`distinct()`](/api/latest/jvm/stdlib/kotlin.collections/distinct.html) function.
   * Count the distinct characters using the [`count()`](/api/latest/jvm/stdlib/kotlin.collections/count.html) function.

   <div class="sample" markdown="1" theme="idea" mode="kotlin" data-highlight-only>

   ```kotlin
   fun String.countDistinctCharacters() = toLowerCase().toList().distinct().count()
   ```

   </div>

3. Use the `countDistinctCharacters()` function to count the unique letters in your name.

   <div class="sample" markdown="1" theme="idea" mode="kotlin" data-highlight-only>

   ```kotlin
   fun String.countDistinctCharacters() = toLowerCase().toList().distinct().count()

   fun main() {
       // Read the input value.
       println("Hello, enter your name:")
       val name = readLine()
       // Count the letters in the name.
       name?.replace(" ", "")?.let {
           println("Your name contains ${it.length} letters")
           // Print the number of unique letters.
           println("Your name contains ${it.countDistinctCharacters()} unique letters")
       } ?: error("Error while reading input from the terminal: the value can't be null.")
   }
   ```

   </div>

3. Save the changes and run the application.

   IntelliJ IDEA opens the **Run** tab and shows the output.

4. Enter your name and enjoy the result:

   ![Application output]({{ url_for('tutorial_img', filename='native/using-intellij-idea/native-output-3.png') }})


## What's next?

Once you have created your first application, you can go to Kotlin hands-on labs and complete long-form tutorials on Kotlin/Native. 

For Kotlin/Native, the following hands-on labs are currently available:

* [Learn about the concurrency model in Kotlin/Native](https://play.kotlinlang.org/hands-on/Kotlin%20Native%20Concurrency/00_Introduction) shows you how to build a command-line application and work with states in a multi-threaded environment.
* [Creating an HTTP Client in Kotlin/Native](https://play.kotlinlang.org/hands-on/Introduction%20to%20Kotlin%20Native/01_Introduction) explains how to create a native HTTP client and interoperate with C libraries.<|MERGE_RESOLUTION|>--- conflicted
+++ resolved
@@ -49,11 +49,7 @@
 
    The `src` directory contains the Kotlin source files and resources. The file `main.kt` includes sample code that prints "Hello, Kotlin/Native!" using the [`println()`](/api/latest/jvm/stdlib/stdlib/kotlin.io/println.html) function.
 
-<<<<<<< HEAD
-2. Add code to read the input. Use the [`readLine()`](/api/latest/jvm/stdlib/kotlin.io/read-line.html) function to read the input value and write it to the `name` variable.
-=======
-2. Add the code to read the input. Use the [`readLine()`](/api/latest/jvm/stdlib/kotlin.io/read-line.html) function to read the input value and assign it to the `name` variable.
->>>>>>> a73223e7
+2. Add code to read the input. Use the [`readLine()`](/api/latest/jvm/stdlib/kotlin.io/read-line.html) function to read the input value and assign it to the `name` variable.
 
    <div class="sample" markdown="1" theme="idea" mode="kotlin" data-highlight-only>
 
