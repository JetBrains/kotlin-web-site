--- conflicted
+++ resolved
@@ -210,16 +210,13 @@
 ```
 </div>
 
-<<<<<<< HEAD
 Note, we use the extension property `ptr` which comes from a `memScoped` lambda receiver type, 
 to turn `MyStruct` and `MyUnion` instances into native pointers.
 
-=======
->>>>>>> 835b89a1
 The `MyStruct` and `MyUnion` classes have the pointer to the native memory underneath. The memory will be released
 when a `memScoped` function ends, which is equal to the end of its `block`. Be careful to make sure that a
-pointer outside is not needed for the `memScoped` call. We may use `Arena()` or `nativeHeap` for pointers that 
-should be available for longer, or are cached inside the C library.  
+pointer is not used outside of the `memScoped` call. We may use `Arena()` or `nativeHeap` for pointers that 
+should be available longer, or are cached inside a C library.  
 
 ### Conversion between `CValue<T>` and `CValuesRef<T>`
 
