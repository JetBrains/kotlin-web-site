---
type: tutorial
layout: tutorial
title:  "Kotlin/Native as an Apple Framework"
description: "Compiling Kotlin/Native code and use it from Objective-C and Swift"
authors: Eugene Petrenko
date: 2018-08-05
showAuthorInfo: false
issue: EVAN-5132
---

Kotlin/Native provides bi-directional interoperability with Objective-C/Swift. 
Objective-C frameworks and libraries can be used in Kotlin code.
Kotlin modules can be used in Swift/Objective-C code too.
Besides that, Kotlin/Native has
<<<<<<< HEAD
[C Interop](https://github.com/JetBrains/kotlin-native/blob/master/INTEROP.md).
There is also the [Kotlin/Native as a Dynamic Library](dynamic-libraries.html)
tutorial for more information.
=======
[C Interop](/docs/reference/native/c_interop.html).
You may also want to take a look at the [Kotlin/Native as a Dynamic Library](dynamic-libraries.html)
tutorial.
>>>>>>> 835b89a1

In this tutorial, we will look at how to use Kotlin/Native code from
Objective-C and Swift applications on macOS and iOS.
We will build a framework from Kotlin code.

In this tutorial we'll: 
- [create a Kotlin Library](#creating-a-kotlin-library) and compile it to a framework
- examine the generated [Objective-C and Swift API](#generated-framework-headers) code
- use the framework from [Objective-C](#using-the-code-from-objective-c) and [Swift](#using-the-code-from-swift)
- [Configure Xcode](#xcode-and-framework-dependencies) to use the framework for [macOS](#xcode-for-macos-target) and [iOS](#xcode-for-ios-targets)
   
## Creating a Kotlin Library

Kotlin/Native compiler can produce a framework for macOS and iOS
out of the Kotlin code. The created framework contains all declarations
and binaries needed to use it with Objective-C and Swift.
The best way to understand the techniques is to try it for ourselves. 
Let's create a tiny Kotlin library first and use it from an Objective-C program.

We create the `lib.kt` file with the library contents:

<div class="sample" markdown="1" mode="kotlin" theme="idea" data-highlight-only="1" auto-indent="false">

```kotlin
package example

object Object {
  val field = "A"
}

interface Interface {
  fun iMember() {}
}

class Clazz : Interface {
  fun member(p: Int): ULong? = 42UL
}

fun forIntegers(b: Byte, s: UShort, i: Int, l: ULong?) { }
fun forFloats(f: Float, d: Double?) { }

fun strings(str: String?) : String {
  return "That is '$str' from C"
}

fun acceptFun(f: (String) -> String?) = f("Kotlin/Native rocks!")
fun supplyFun() : (String) -> String? = { "$it is cool!" }
```
</div>

We need to have a Kotlin/Native compiler on our machines. 
More information on performing this step can be found in the
[A Basic Kotlin/Native Application](basic-kotlin-native-app.html#obtaining-the-compiler)
tutorial.
Let's assume we have a console, where the `kotlinc-native` command is available. 

Now let's call the following commands to compile the code into frameworks
for macOS, iOS, and an iOS simulator respectively:
```bash
kotlinc-native lib.kt -produce framework -target macos_x64 -output macOS/Demo
kotlinc-native lib.kt -produce framework -target ios_arm64 -output iOS/Demo
kotlinc-native lib.kt -produce framework -target ios_x64 -output iOS_sim/Demo
```

The `kotlinc-native` generates three frameworks for us, named `Demo.framework` under 
`macOS`, `iOS`, and `iOS_sim` folders respectively.

Let's see what is inside

## Generated Framework Headers

Each of the created frameworks contains the header file in `<Framework>/Headers/Demo.h`.
The headers do not depend on the target platform (at least with Kotlin/Native v.0.9.2).
It contains the definitions for our Kotlin code and a few Kotlin-wide declarations.

Note, the way Kotlin/Native exports symbols is subject to change without notice.

### Kotlin/Native Runtime Declarations

Let's
take a look at Kotlin runtime declarations first:

<div class="sample" markdown="1" mode="obj-c" theme="idea" data-highlight-only auto-indent="false">

```obj-c
NS_ASSUME_NONNULL_BEGIN

@interface KotlinBase : NSObject
- (instancetype)init __attribute__((unavailable));
+ (instancetype)new __attribute__((unavailable));
+ (void)initialize __attribute__((objc_requires_super));
@end;

@interface KotlinBase (KotlinBaseCopying) <NSCopying>
@end;

__attribute__((objc_runtime_name("KotlinMutableSet")))
__attribute__((swift_name("KotlinMutableSet")))
@interface DemoMutableSet<ObjectType> : NSMutableSet<ObjectType>
@end;

__attribute__((objc_runtime_name("KotlinMutableDictionary")))
__attribute__((swift_name("KotlinMutableDictionary")))
@interface DemoMutableDictionary<KeyType, ObjectType> : NSMutableDictionary<KeyType, ObjectType>
@end;

@interface NSError (NSErrorKotlinException)
@property (readonly) id _Nullable kotlinException;
@end;
```
</div>

Kotlin classes have a `KotlinBase` base class in Objective-C, the class extends
the `NSObject` class there. We also have wrappers for collections and exceptions. 
Most of the collection types are mapped to similar collection types from the other side:

|Kotlin|Swift|Objective-C|
-------|-----|-----------|
|List|Array|NSArray|
|MutableList|NSMutableArray|NSMutableArray|
|Set|Set|NSSet|
|Map|Dictionary|NSDictionary|
|MutableMap|NSMutableDictionary|NSMutableDictionary|
{:.wide.zebra}


### Kotlin Numbers and NSNumber

The next part of the `<Framework>/Headers/Demo.h` contains number type mappings
between Kotlin/Native and `NSNumber`. We have the base class called `DemoNumber` in Objective-C
and `KotlinNumber` in Swift. It extends `NSNumber`.
There are also child classes per Kotlin number type:

|Kotlin|Swift|Objective-C| Simple type |
-------|-----|-----------|
|`-`      |`KotlinNumber` |`<Package>Number` | `-` |
|`Byte`   |`KotlinByte`   |`<Package>Byte`   | `char` |
|`UByte`  |`KotlinUByte`  |`<Package>UByte`  | `unsigned char` |
|`Short`  |`KotlinShort`  |`<Package>Short`  | `short` |
|`UShort` |`KotlinUShort` |`<Package>UShort` | `unsigned short` |
|`Int`    |`KotlinInt`    |`<Package>Int`    | `int` |
|`UInt`   |`KotlinUInt`   |`<Package>UInt`   | `unsigned int` |
|`Long`   |`KotlinLong`   |`<Package>Long`   | `long long` |
|`ULong`  |`KotlinULong`  |`<Package>ULong`  | `unsigned long long` |
|`Float`  |`KotlinFloat`  |`<Package>Float`  | `float` |
|`Double` |`KotlinDouble` |`<Package>Double` | `double` |
|`Boolean`|`KotlinBoolean`|`<Package>Boolean`| `BOOL/Bool` |
{:.wide.zebra}

Every number type has a class method to create a new instance from the related simple type. Also, there is an instance method
to extract a simple value back. Schematically, declarations look like that:

<div clacss="sample" markdown="1" mode="obj-c" theme="idea" data-highlight-only auto-indent="false">

```obj-c
__attribute__((objc_runtime_name("Kotlin__TYPE__")))
__attribute__((swift_name("Kotlin__TYPE__")))
@interface Demo__TYPE__ : DemoNumber
- (instancetype)initWith__TYPE__:(__CTYPE__)value;
+ (instancetype)numberWith__TYPE__:(__CTYPE__)value;
@end;
```

</div>
Where `__TYPE__` is one of the simple type names and `__CTYPE__` is the related Objective-C type, e.g. `initWithChar(char)`.

These types are used to map boxed Kotlin number types into Objective-C and Swift.
In Swift, we may simply call the constructor to create an instance, e.g. `KotlinLong(value: 42)`.

### Classes and Objects from Kotlin

Let's see how `class` and `object` are mapped to Objective-C and Swift. 
The generated `<Framework>/Headers/Demo.h` file contains the exact definitions for 
`Class`, `Interface`, and `Object`:

<div class="sample" markdown="1" mode="obj-c" theme="idea" data-highlight-only="1" auto-indent="false">

```obj-c
NS_ASSUME_NONNULL_BEGIN

__attribute__((objc_subclassing_restricted))
__attribute__((swift_name("Object")))
@interface DemoObject : KotlinBase
+ (instancetype)alloc __attribute__((unavailable));
+ (instancetype)allocWithZone:(struct _NSZone *)zone __attribute__((unavailable));
+ (instancetype)object __attribute__((swift_name("init()")));
@property (readonly) NSString *field;
@end;

__attribute__((swift_name("Interface")))
@protocol DemoInterface
@required
- (void)iMember __attribute__((swift_name("iMember()")));
@end;

__attribute__((objc_subclassing_restricted))
__attribute__((swift_name("Clazz")))
@interface DemoClazz : KotlinBase <DemoInterface>
- (instancetype)init __attribute__((swift_name("init()"))) __attribute__((objc_designated_initializer));
+ (instancetype)new __attribute__((availability(swift, unavailable, message="use object initializers instead")));
- (DemoLong * _Nullable)memberP:(int32_t)p __attribute__((swift_name("member(p:)")));
@end;
```
</div>

The code is full of Objective-C attributes, which are intended to help
the use of the framework from both Objective-C and Swift languages.
`DemoClazz`, `DemoInterface`, and `DemoObject` are created for `Clazz`, `Interface`, and `Object` 
respectively. The `Interface` is turned into `@protocol`, both a `class` and an `object` are represented as
`@interface`.
The `Demo` prefix comes from the `-output` parameter
of the `kotlinc-native` compiler and the framework name. 
We see here that the nullable return type `ULong?` is turned into `DemoLong*` in Objective-C.

### Global Declarations from Kotlin

All global functions from Kotlin
are turned into `DemoLibKt` in Objective-C and into `LibKt` in Swift, where `Demo` is the framework name and set by
the `-output` parameter of `kotlinc-native`.

<div class="sample" markdown="1" mode="obj-c" theme="idea" data-highlight-only="1" auto-indent="false">

```obj-c
NS_ASSUME_NONNULL_BEGIN

__attribute__((objc_subclassing_restricted))
__attribute__((swift_name("LibKt")))
@interface DemoLibKt : KotlinBase
+ (void)forIntegersB:(int8_t)b s:(int16_t)s i:(int32_t)i l:(DemoLong * _Nullable)l __attribute__((swift_name("forIntegers(b:s:i:l:)")));
+ (void)forFloatsF:(float)f d:(DemoDouble * _Nullable)d __attribute__((swift_name("forFloats(f:d:)")));
+ (NSString *)stringsStr:(NSString * _Nullable)str __attribute__((swift_name("strings(str:)")));
+ (NSString * _Nullable)acceptFunF:(NSString * _Nullable (^)(NSString *))f __attribute__((swift_name("acceptFun(f:)")));
+ (NSString * _Nullable (^)(NSString *))supplyFun __attribute__((swift_name("supplyFun()")));
@end;
```
</div>

We see that Kotlin `String` and Objective-C `NSString*` are mapped transparently.
Similarly, `Unit` type from Kotlin is mapped to `void`. We see primitive types
are mapped directly. Non-nullable primitive types are mapped transparently.
Nullable primitive types are mapped into `Kotlin<TYPE>*` types, as shown in the table [above](#kotlin-numbers-and-nsnumber). 
Both higher order functions `acceptFunF` and `supplyFun` are included,
and accept Objective-C blocks.

<<<<<<< HEAD
More information about all other types mapping details can be found in the
[Objective-C Interop](https://github.com/JetBrains/kotlin-native/blob/master/OBJC_INTEROP.md)
documentation article
=======
You may want to look at the [Objective-C Interop](/docs/reference/native/objc_interop.html)
documentation article to learn about all other types mapping details in detail.
>>>>>>> 835b89a1

## Garbage Collection and Reference Counting

Objective-C and Swift use reference counting. Kotlin/Native has it's own garbage collection too.
Kotlin/Native garbage collection is integrated with Objective-C/Swift reference
counting. We do not need to use anything special to control the lifetime of Kotlin/Native instances
from Swift or Objective-C.

## Using the Code from Objective-C

Let's call the framework from Objective-C. For that we create the `main.m` file with 
the following content:

<div class="sample" markdown="1" mode="obj-c" theme="idea" data-highlight-only="1" auto-indent="false">

```obj-c 
#import <Foundation/Foundation.h>
#import <Demo/Demo.h>

int main(int argc, const char * argv[]) {
    @autoreleasepool {
        [[DemoObject object] field];
        
        DemoClazz* clazz = [[ DemoClazz alloc] init];
        [clazz memberP:42];
        
        [DemoLibKt forIntegersB:1 s:1 i:3 l:[DemoULong numberWithUnsignedLongLong:4]];
        [DemoLibKt forIntegersB:1 s:1 i:3 l:nil];
        
        [DemoLibKt forFloatsF:2.71 d:[DemoDouble numberWithDouble:2.71]];
        [DemoLibKt forFloatsF:2.71 d:nil];
        
        NSString* ret = [DemoLibKt acceptFunF:^NSString * _Nullable(NSString * it) {
            return [it stringByAppendingString:@" Kotlin is fun"];
        }];
        
        NSLog(@"%@", ret);
        return 0;
    }
}
```
</div>

We call Kotlin classes directly from Objective-C code. Kotlin `object` has the class method 
function `object`, which allows us to get the only instance of the object and to call 
`Object` methods on it. 
The widespread pattern is used to create an instance of the `Clazz` class. We call
the `[[ DemoClazz alloc] init]` on Objective-C. We may also use `[DemoClazz new]`
for constructors without parameters.
Global declarations from the Kotlin sources are scoped under the `DemoLibKt` class in Objective-C.
All methods are turned into class methods of that class.
The `strings` function is turned into `DemoLibKt.stringsStr` function in Objective-C, we can
pass `NSString` directly to it. The return is visible as `NSString` too.

## Using the Code from Swift

The framework that we compiled with Kotlin/Native has helper attributes to make it
easier to use with Swift. Let's convert the previous Objective-C example
into Swift. As a result, we'll have the following code in `main.swift`:

<div class="sample" markdown="1" mode="swift" theme="idea" data-highlight-only="1" auto-indent="false">

```swift
import Foundation
import Demo

let kotlinObject = Object()
assert(kotlinObject === Object(), "Kotlin object has only one instance")

let field = Object().field

let clazz = Clazz()
clazz.member(p: 42)

LibKt.forIntegers(b: 1, s: 2, i: 3, l: 4)
LibKt.forFloats(f: 2.71, d: nil)

let ret = LibKt.acceptFun { "\($0) Kotlin is fun" }
if (ret != nil) {
  print(ret!)
}
``` 
</div>

The Kotlin code is turned into very similar looking
code in Swift. There are some small differences, though. In Kotlin any `object` has
the only one instance. Kotlin `object Object` now has a
constructor in Swift, and we use the `Object()` syntax to access the only instance of it.
The instance is always the same in Swift, so that 
`Object() === Object()` is true. 
Methods and property names are translated as-is. Kotlin `String` is turned into Swift `String` too.
Swift hides `NSNumber*` boxing from us too. We pass Swift closure to Kotlin and call a Kotlin 
lambda function from Swift too. 

<<<<<<< HEAD
More documentation on the types mapping can be found in the 
[Objective-C Interop](https://github.com/JetBrains/kotlin-native/blob/master/OBJC_INTEROP.md)
article.
=======
You may want to take a look at the [Objective-C Interop](/docs/reference/native/objc_interop.html)
documentation article to learn about all other types mapping details in detail.
>>>>>>> 835b89a1

# Xcode and Framework Dependencies

We need to configure an Xcode project to use our framework. The configuration depends on the
target platform. 

## Xcode for MacOS Target

First, we need to include the framework in the `General` section of the *target*
configuration. There is the `Linked Frameworks and Libraries` section to include
our framework. That will make Xcode look at our framework and resolve imports both
from Objective-C and Swift.

The second step is to configure the framework search path of the produced
binary. It is also known as `rpath` or [run-time search path](https://en.wikipedia.org/wiki/Rpath).
The binary uses the path to look for the required frameworks. We do not recommend
installing additional frameworks to the OS if it is not needed. We should understand the layout
of our future application, for example, 
we may have the `Frameworks` folder under the application bundle with all the frameworks we use. 
The `@rpath` parameter can be configured in the Xcode. We need to open
the *project* configuration and find the `Runpath Search Paths` section. There we specify
the relative path to the compiled framework.

## Xcode for iOS Targets

First, we need to include the compiled framework into the Xcode project. For
that we add the framework to the `Embedded Binaries` block of the `General` section of
the *target* configuration page. 

The second step is to then include the framework path into the `Framework Search Paths` block
of the `Build Settings` section of the *target* configuration page. It is possible to use `$(PROJECT_DIR)`
macro so simplify the setup.
 
The iOS simulator requires a framework compiled for the `ios_x64` target, the `iOS_sim` folder
in our case.

[The Stack Overflow thread](https://stackoverflow.com/questions/30963294/creating-ios-osx-frameworks-is-it-necessary-to-codesign-them-before-distributin)
contains few more recommendations. Also, 
[CocoaPods](https://cocoapods.org/) package manager may be helpful to automate the process too.

# Next Steps

Kotlin/Native has bidirectional interop with Objective-C and Swift languages. 
Kotlin objects integrate with Objective-C/Swift reference counting. Unused Kotlin
<<<<<<< HEAD
objects are automatically removed. 
The [Objective-C Interop](https://github.com/JetBrains/kotlin-native/blob/master/OBJC_INTEROP.md)
article contains more information on the interop implementation details.
=======
objects are automatically removed. You may want to take a look at the detailed documentation on 
the [Objective-C Interop](/docs/reference/native/objc_interop.html).
>>>>>>> 835b89a1
Of course, it is possible to import an existing framework and use it from Kotlin. Kotlin/Native
comes with a good set of pre-imported system frameworks.

Kotlin/Native supports C interop too. Check out the
[Kotlin/Native as a Dynamic Library](dynamic-libraries.html)
tutorial for that, or have a look at the
[C Interop](/docs/reference/native/c_interop.html) documentation article
<|MERGE_RESOLUTION|>--- conflicted
+++ resolved
@@ -13,15 +13,9 @@
 Objective-C frameworks and libraries can be used in Kotlin code.
 Kotlin modules can be used in Swift/Objective-C code too.
 Besides that, Kotlin/Native has
-<<<<<<< HEAD
 [C Interop](https://github.com/JetBrains/kotlin-native/blob/master/INTEROP.md).
 There is also the [Kotlin/Native as a Dynamic Library](dynamic-libraries.html)
 tutorial for more information.
-=======
-[C Interop](/docs/reference/native/c_interop.html).
-You may also want to take a look at the [Kotlin/Native as a Dynamic Library](dynamic-libraries.html)
-tutorial.
->>>>>>> 835b89a1
 
 In this tutorial, we will look at how to use Kotlin/Native code from
 Objective-C and Swift applications on macOS and iOS.
@@ -266,14 +260,9 @@
 Both higher order functions `acceptFunF` and `supplyFun` are included,
 and accept Objective-C blocks.
 
-<<<<<<< HEAD
 More information about all other types mapping details can be found in the
-[Objective-C Interop](https://github.com/JetBrains/kotlin-native/blob/master/OBJC_INTEROP.md)
+[Objective-C Interop](/docs/reference/native/objc_interop.html)
 documentation article
-=======
-You may want to look at the [Objective-C Interop](/docs/reference/native/objc_interop.html)
-documentation article to learn about all other types mapping details in detail.
->>>>>>> 835b89a1
 
 ## Garbage Collection and Reference Counting
 
@@ -368,14 +357,9 @@
 Swift hides `NSNumber*` boxing from us too. We pass Swift closure to Kotlin and call a Kotlin 
 lambda function from Swift too. 
 
-<<<<<<< HEAD
 More documentation on the types mapping can be found in the 
-[Objective-C Interop](https://github.com/JetBrains/kotlin-native/blob/master/OBJC_INTEROP.md)
+[Objective-C Interop](/docs/reference/native/objc_interop.html)
 article.
-=======
-You may want to take a look at the [Objective-C Interop](/docs/reference/native/objc_interop.html)
-documentation article to learn about all other types mapping details in detail.
->>>>>>> 835b89a1
 
 # Xcode and Framework Dependencies
 
@@ -420,14 +404,9 @@
 
 Kotlin/Native has bidirectional interop with Objective-C and Swift languages. 
 Kotlin objects integrate with Objective-C/Swift reference counting. Unused Kotlin
-<<<<<<< HEAD
 objects are automatically removed. 
 The [Objective-C Interop](https://github.com/JetBrains/kotlin-native/blob/master/OBJC_INTEROP.md)
 article contains more information on the interop implementation details.
-=======
-objects are automatically removed. You may want to take a look at the detailed documentation on 
-the [Objective-C Interop](/docs/reference/native/objc_interop.html).
->>>>>>> 835b89a1
 Of course, it is possible to import an existing framework and use it from Kotlin. Kotlin/Native
 comes with a good set of pre-imported system frameworks.
 
