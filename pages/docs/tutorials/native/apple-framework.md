---
type: tutorial
layout: tutorial
title:  "Kotlin/Native as an Apple Framework"
description: "Compiling Kotlin/Native code and use it from Objective-C and Swift"
authors: Eugene Petrenko
date: 2019-04-15
showAuthorInfo: false
issue: EVAN-5132
---

Kotlin/Native provides bi-directional interoperability with Objective-C/Swift. 
Objective-C frameworks and libraries can be used in Kotlin code.
Kotlin modules can be used in Swift/Objective-C code too.
Besides that, Kotlin/Native has
[C Interop](https://github.com/JetBrains/kotlin-native/blob/master/INTEROP.md).
There is also the [Kotlin/Native as a Dynamic Library](dynamic-libraries.html)
tutorial for more information.

In this tutorial, we will look at how to use Kotlin/Native code from
Objective-C and Swift applications on macOS and iOS.
We will build a framework from Kotlin code.

In this tutorial we'll: 
- [create a Kotlin Library](#creating-a-kotlin-library) and compile it to a framework
- examine the generated [Objective-C and Swift API](#generated-framework-headers) code
- use the framework from [Objective-C](#using-the-code-from-objective-c) and [Swift](#using-the-code-from-swift)
- [Configure Xcode](#xcode-and-framework-dependencies) to use the framework for [macOS](#xcode-for-macos-target) and [iOS](#xcode-for-ios-targets)
   
## Creating a Kotlin Library

Kotlin/Native compiler can produce a framework for macOS and iOS
out of the Kotlin code. The created framework contains all declarations
and binaries needed to use it with Objective-C and Swift.
The best way to understand the techniques is to try it for ourselves. 
Let's create a tiny Kotlin library first and use it from an Objective-C program.

We create the `hello.kt` file with the library contents:

<div class="sample" markdown="1" mode="kotlin" theme="idea" data-highlight-only="1" auto-indent="false">

```kotlin
package example

object Object {
  val field = "A"
}

interface Interface {
  fun iMember() {}
}

class Clazz : Interface {
  fun member(p: Int): ULong? = 42UL
}

fun forIntegers(b: Byte, s: UShort, i: Int, l: ULong?) { }
fun forFloats(f: Float, d: Double?) { }

fun strings(str: String?) : String {
  return "That is '$str' from C"
}

fun acceptFun(f: (String) -> String?) = f("Kotlin/Native rocks!")
fun supplyFun() : (String) -> String? = { "$it is cool!" }
```
</div>


[[include pages-includes/docs/tutorials/native/lets-create-gradle-build.md]]
[[include pages-includes/docs/tutorials/native/apple-framework-code.md]]

The prepared project sources can be directly downloaded from 
[[include pages-includes/docs/tutorials/native/apple-framework-link.md]]

Let's move the sources file into the `src/nativeMain/kotlin` folder under
the project. That is the default path, where sources are located, when
the [kotlin-multiplatform](/docs/reference/building-mpp-with-gradle.html)
plugin is used. We use the following block to instruct configure the project
to generate a dynamic or shared library for us: 

<div class="sample" markdown="1" theme="idea" mode="kotlin" data-highlight-only>

```kotlin
binaries {
  framework {
    baseName = "Demo"
  }  
}
```
</div>

Along with `macOS X64`, Kotlin/Native supports iOS `arm32`, `arm64` and `X64`
targets. We may replace the `macosX64` with respective functions as shown
in the table:

| Target platform/device | Gradle function |
|------------------------|-----------------|
| macOS x86_64           | `macosX64()`    | 
| iOS ARM 32             | `iosArm32()`    | 
| iOS ARM 64             | `iosArm64()`    | 
| iOS Simulator (x86_64) | `iosX64()`      |
{:.zebra}
 
Let's run the `linkNative` Gradle task to build the library 
<<<<<<< HEAD
[in the IDE](/docs/tutorials/native/using-intellij-idea.html) 
=======
[in the IDE](using-intellij-idea.html) 
>>>>>>> 96c0075a
or by calling the following console command:
[[include pages-includes/docs/tutorials/native/linkNative.md]]

Depending on the variant, the build generates the framework
into the
`build/bin/native/debugFramework`
and
`build/bin/native/releaseFramework`
folders.
Let's see what is inside

## Generated Framework Headers

Each of the created frameworks contains the header file in `<Framework>/Headers/Demo.h`.
The headers do not depend on the target platform (at least with Kotlin/Native v.0.9.2).
It contains the definitions for our Kotlin code and a few Kotlin-wide declarations.

Note, the way Kotlin/Native exports symbols is subject to change without notice.

### Kotlin/Native Runtime Declarations

Let's
take a look at Kotlin runtime declarations first:

<div class="sample" markdown="1" mode="obj-c" theme="idea" data-highlight-only auto-indent="false">

```obj-c
NS_ASSUME_NONNULL_BEGIN

@interface KotlinBase : NSObject
- (instancetype)init __attribute__((unavailable));
+ (instancetype)new __attribute__((unavailable));
+ (void)initialize __attribute__((objc_requires_super));
@end;

@interface KotlinBase (KotlinBaseCopying) <NSCopying>
@end;

__attribute__((objc_runtime_name("KotlinMutableSet")))
__attribute__((swift_name("KotlinMutableSet")))
@interface DemoMutableSet<ObjectType> : NSMutableSet<ObjectType>
@end;

__attribute__((objc_runtime_name("KotlinMutableDictionary")))
__attribute__((swift_name("KotlinMutableDictionary")))
@interface DemoMutableDictionary<KeyType, ObjectType> : NSMutableDictionary<KeyType, ObjectType>
@end;

@interface NSError (NSErrorKotlinException)
@property (readonly) id _Nullable kotlinException;
@end;
```
</div>

Kotlin classes have a `KotlinBase` base class in Objective-C, the class extends
the `NSObject` class there. We also have wrappers for collections and exceptions. 
Most of the collection types are mapped to similar collection types from the other side:

|Kotlin|Swift|Objective-C|
-------|-----|-----------|
|List|Array|NSArray|
|MutableList|NSMutableArray|NSMutableArray|
|Set|Set|NSSet|
|Map|Dictionary|NSDictionary|
|MutableMap|NSMutableDictionary|NSMutableDictionary|
{:.wide.zebra}


### Kotlin Numbers and NSNumber

The next part of the `<Framework>/Headers/Demo.h` contains number type mappings
between Kotlin/Native and `NSNumber`. We have the base class called `DemoNumber` in Objective-C
and `KotlinNumber` in Swift. It extends `NSNumber`.
There are also child classes per Kotlin number type:

|Kotlin|Swift|Objective-C| Simple type |
-------|-----|-----------|
|`-`      |`KotlinNumber` |`<Package>Number` | `-` |
|`Byte`   |`KotlinByte`   |`<Package>Byte`   | `char` |
|`UByte`  |`KotlinUByte`  |`<Package>UByte`  | `unsigned char` |
|`Short`  |`KotlinShort`  |`<Package>Short`  | `short` |
|`UShort` |`KotlinUShort` |`<Package>UShort` | `unsigned short` |
|`Int`    |`KotlinInt`    |`<Package>Int`    | `int` |
|`UInt`   |`KotlinUInt`   |`<Package>UInt`   | `unsigned int` |
|`Long`   |`KotlinLong`   |`<Package>Long`   | `long long` |
|`ULong`  |`KotlinULong`  |`<Package>ULong`  | `unsigned long long` |
|`Float`  |`KotlinFloat`  |`<Package>Float`  | `float` |
|`Double` |`KotlinDouble` |`<Package>Double` | `double` |
|`Boolean`|`KotlinBoolean`|`<Package>Boolean`| `BOOL/Bool` |
{:.wide.zebra}

Every number type has a class method to create a new instance from the related simple type. Also, there is an instance method
to extract a simple value back. Schematically, declarations look like that:

<div clacss="sample" markdown="1" mode="obj-c" theme="idea" data-highlight-only auto-indent="false">

```obj-c
__attribute__((objc_runtime_name("Kotlin__TYPE__")))
__attribute__((swift_name("Kotlin__TYPE__")))
@interface Demo__TYPE__ : DemoNumber
- (instancetype)initWith__TYPE__:(__CTYPE__)value;
+ (instancetype)numberWith__TYPE__:(__CTYPE__)value;
@end;
```

</div>
Where `__TYPE__` is one of the simple type names and `__CTYPE__` is the related Objective-C type, e.g. `initWithChar(char)`.

These types are used to map boxed Kotlin number types into Objective-C and Swift.
In Swift, we may simply call the constructor to create an instance, e.g. `KotlinLong(value: 42)`.

### Classes and Objects from Kotlin

Let's see how `class` and `object` are mapped to Objective-C and Swift. 
The generated `<Framework>/Headers/Demo.h` file contains the exact definitions for 
`Class`, `Interface`, and `Object`:

<div class="sample" markdown="1" mode="obj-c" theme="idea" data-highlight-only="1" auto-indent="false">

```obj-c
NS_ASSUME_NONNULL_BEGIN

__attribute__((objc_subclassing_restricted))
__attribute__((swift_name("Object")))
@interface DemoObject : KotlinBase
+ (instancetype)alloc __attribute__((unavailable));
+ (instancetype)allocWithZone:(struct _NSZone *)zone __attribute__((unavailable));
+ (instancetype)object __attribute__((swift_name("init()")));
@property (readonly) NSString *field;
@end;

__attribute__((swift_name("Interface")))
@protocol DemoInterface
@required
- (void)iMember __attribute__((swift_name("iMember()")));
@end;

__attribute__((objc_subclassing_restricted))
__attribute__((swift_name("Clazz")))
@interface DemoClazz : KotlinBase <DemoInterface>
- (instancetype)init __attribute__((swift_name("init()"))) __attribute__((objc_designated_initializer));
+ (instancetype)new __attribute__((availability(swift, unavailable, message="use object initializers instead")));
- (DemoLong * _Nullable)memberP:(int32_t)p __attribute__((swift_name("member(p:)")));
@end;
```
</div>

The code is full of Objective-C attributes, which are intended to help
the use of the framework from both Objective-C and Swift languages.
`DemoClazz`, `DemoInterface`, and `DemoObject` are created for `Clazz`, `Interface`, and `Object` 
respectively. The `Interface` is turned into `@protocol`, both a `class` and an `object` are represented as
`@interface`.
The `Demo` prefix comes from the `-output` parameter
of the `kotlinc-native` compiler and the framework name. 
We see here that the nullable return type `ULong?` is turned into `DemoLong*` in Objective-C.

### Global Declarations from Kotlin

All global functions from Kotlin
are turned into `DemoLibKt` in Objective-C and into `LibKt` in Swift, where `Demo` is the framework name and set by
the `-output` parameter of `kotlinc-native`.

<div class="sample" markdown="1" mode="obj-c" theme="idea" data-highlight-only="1" auto-indent="false">

```obj-c
NS_ASSUME_NONNULL_BEGIN

__attribute__((objc_subclassing_restricted))
__attribute__((swift_name("LibKt")))
@interface DemoLibKt : KotlinBase
+ (void)forIntegersB:(int8_t)b s:(int16_t)s i:(int32_t)i l:(DemoLong * _Nullable)l __attribute__((swift_name("forIntegers(b:s:i:l:)")));
+ (void)forFloatsF:(float)f d:(DemoDouble * _Nullable)d __attribute__((swift_name("forFloats(f:d:)")));
+ (NSString *)stringsStr:(NSString * _Nullable)str __attribute__((swift_name("strings(str:)")));
+ (NSString * _Nullable)acceptFunF:(NSString * _Nullable (^)(NSString *))f __attribute__((swift_name("acceptFun(f:)")));
+ (NSString * _Nullable (^)(NSString *))supplyFun __attribute__((swift_name("supplyFun()")));
@end;
```
</div>

We see that Kotlin `String` and Objective-C `NSString*` are mapped transparently.
Similarly, `Unit` type from Kotlin is mapped to `void`. We see primitive types
are mapped directly. Non-nullable primitive types are mapped transparently.
Nullable primitive types are mapped into `Kotlin<TYPE>*` types, as shown in the table [above](#kotlin-numbers-and-nsnumber). 
Both higher order functions `acceptFunF` and `supplyFun` are included,
and accept Objective-C blocks.

More information about all other types mapping details can be found in the
[Objective-C Interop](/docs/reference/native/objc_interop.html)
documentation article

## Garbage Collection and Reference Counting

Objective-C and Swift use reference counting. Kotlin/Native has its own garbage collection too.
Kotlin/Native garbage collection is integrated with Objective-C/Swift reference
counting. We do not need to use anything special to control the lifetime of Kotlin/Native instances
from Swift or Objective-C.

## Using the Code from Objective-C

Let's call the framework from Objective-C. For that we create the `main.m` file with 
the following content:

<div class="sample" markdown="1" mode="obj-c" theme="idea" data-highlight-only="1" auto-indent="false">

```obj-c 
#import <Foundation/Foundation.h>
#import <Demo/Demo.h>

int main(int argc, const char * argv[]) {
    @autoreleasepool {
        [[DemoObject object] field];
        
        DemoClazz* clazz = [[ DemoClazz alloc] init];
        [clazz memberP:42];
        
        [DemoLibKt forIntegersB:1 s:1 i:3 l:[DemoULong numberWithUnsignedLongLong:4]];
        [DemoLibKt forIntegersB:1 s:1 i:3 l:nil];
        
        [DemoLibKt forFloatsF:2.71 d:[DemoDouble numberWithDouble:2.71]];
        [DemoLibKt forFloatsF:2.71 d:nil];
        
        NSString* ret = [DemoLibKt acceptFunF:^NSString * _Nullable(NSString * it) {
            return [it stringByAppendingString:@" Kotlin is fun"];
        }];
        
        NSLog(@"%@", ret);
        return 0;
    }
}
```
</div>

We call Kotlin classes directly from Objective-C code. A Kotlin `object` has the class method 
function `object`, which allows us to get the only instance of the object and to call 
`Object` methods on it. 
The widespread pattern is used to create an instance of the `Clazz` class. We call
the `[[ DemoClazz alloc] init]` on Objective-C. We may also use `[DemoClazz new]`
for constructors without parameters.
Global declarations from the Kotlin sources are scoped under the `DemoLibKt` class in Objective-C.
All methods are turned into class methods of that class.
The `strings` function is turned into `DemoLibKt.stringsStr` function in Objective-C, we can
pass `NSString` directly to it. The return is visible as `NSString` too.

## Using the Code from Swift

The framework that we compiled with Kotlin/Native has helper attributes to make it
easier to use with Swift. Let's convert the previous Objective-C example
into Swift. As a result, we'll have the following code in `main.swift`:

<div class="sample" markdown="1" mode="swift" theme="idea" data-highlight-only="1" auto-indent="false">

```swift
import Foundation
import Demo

let kotlinObject = Object()
assert(kotlinObject === Object(), "Kotlin object has only one instance")

let field = Object().field

let clazz = Clazz()
clazz.member(p: 42)

LibKt.forIntegers(b: 1, s: 2, i: 3, l: 4)
LibKt.forFloats(f: 2.71, d: nil)

let ret = LibKt.acceptFun { "\($0) Kotlin is fun" }
if (ret != nil) {
  print(ret!)
}
``` 
</div>

The Kotlin code is turned into very similar looking
code in Swift. There are some small differences, though. In Kotlin any `object` has 
only one instance. Kotlin `object Object` now has a
constructor in Swift, and we use the `Object()` syntax to access the only instance of it.
The instance is always the same in Swift, so that 
`Object() === Object()` is true. 
Methods and property names are translated as-is. Kotlin `String` is turned into Swift `String` too.
Swift hides `NSNumber*` boxing from us too. We pass Swift closure to Kotlin and call a Kotlin 
lambda function from Swift too. 

More documentation on the types mapping can be found in the 
[Objective-C Interop](/docs/reference/native/objc_interop.html)
article.

# Xcode and Framework Dependencies

We need to configure an Xcode project to use our framework. The configuration depends on the
target platform. 

## Xcode for MacOS Target

First, we need to include the framework in the `General` section of the *target*
configuration. There is the `Linked Frameworks and Libraries` section to include
our framework. This will make Xcode look at our framework and resolve imports both
from Objective-C and Swift.

The second step is to configure the framework search path of the produced
binary. It is also known as `rpath` or [run-time search path](https://en.wikipedia.org/wiki/Rpath).
The binary uses the path to look for the required frameworks. We do not recommend
installing additional frameworks to the OS if it is not needed. We should understand the layout
of our future application, for example, 
we may have the `Frameworks` folder under the application bundle with all the frameworks we use. 
The `@rpath` parameter can be configured in Xcode. We need to open
the *project* configuration and find the `Runpath Search Paths` section. Here we specify
the relative path to the compiled framework.

## Xcode for iOS Targets

First, we need to include the compiled framework into the Xcode project. For
this we add the framework to the `Embedded Binaries` block of the `General` section of
the *target* configuration page. 

The second step is to then include the framework path into the `Framework Search Paths` block
of the `Build Settings` section of the *target* configuration page. It is possible to use `$(PROJECT_DIR)`
macro to simplify the setup.
 
The iOS simulator requires a framework compiled for the `ios_x64` target, the `iOS_sim` folder
in our case.

[The Stack Overflow thread](https://stackoverflow.com/questions/30963294/creating-ios-osx-frameworks-is-it-necessary-to-codesign-them-before-distributin)
contains few more recommendations. Also, 
[CocoaPods](https://cocoapods.org/) package manager may be helpful to automate the process too.

# Next Steps

Kotlin/Native has bidirectional interop with Objective-C and Swift languages. 
Kotlin objects integrate with Objective-C/Swift reference counting. Unused Kotlin
objects are automatically removed. 
The [Objective-C Interop](https://github.com/JetBrains/kotlin-native/blob/master/OBJC_INTEROP.md)
article contains more information on the interop implementation details.
Of course, it is possible to import an existing framework and use it from Kotlin. Kotlin/Native
comes with a good set of pre-imported system frameworks.

Kotlin/Native supports C interop too. Check out the
[Kotlin/Native as a Dynamic Library](dynamic-libraries.html)
tutorial for that, or have a look at the
[C Interop](/docs/reference/native/c_interop.html) documentation article
<|MERGE_RESOLUTION|>--- conflicted
+++ resolved
@@ -103,11 +103,7 @@
 {:.zebra}
  
 Let's run the `linkNative` Gradle task to build the library 
-<<<<<<< HEAD
-[in the IDE](/docs/tutorials/native/using-intellij-idea.html) 
-=======
 [in the IDE](using-intellij-idea.html) 
->>>>>>> 96c0075a
 or by calling the following console command:
 [[include pages-includes/docs/tutorials/native/linkNative.md]]
 
