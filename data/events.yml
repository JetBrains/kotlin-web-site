--- conflicted
+++ resolved
@@ -1,5 +1,4 @@
 - lang: en
-<<<<<<< HEAD
   startDate: '2024-11-19'
   endDate: '2024-11-19'
   location: Vienna, Austria
@@ -7,7 +6,7 @@
   title: 'Going Full Platform Specific'
   subject: 'Kotlin Vienna Meetup'
   url: https://www.meetup.com/kotlin-vienna/events/295318907/
-=======
+- lang: en
   startDate: '2024-10-01'
   endDate: '2024-10-01'
   location: Vienna, Austria
@@ -15,7 +14,6 @@
   title: 'Kotlin Beginners Night'
   subject: 'Kotlin Vienna Meetup'
   url: https://www.meetup.com/kotlin-vienna/events/295318889/
->>>>>>> 79ca15b6
 - lang: bn
   startDate: '2024-06-08'
   endDate: '2024-06-08'
