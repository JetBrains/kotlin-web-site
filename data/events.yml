--- conflicted
+++ resolved
@@ -1,13 +1,3 @@
-<<<<<<< HEAD
-- lang: es
-  startDate: '2022-11-26'
-  endDate: '2022-11-26'
-  online: true
-  speaker: Armando Picon
-  title: 'Compose Multiplatform'
-  subject: 'Brindaré un overview sobre lo que es Compose Multiplatform y además haré live coding'
-  url: https://kotlinlapaz.github.io/ComposeCamp/#schedule
-=======
 - lang: en
   startDate: '2022-12-20'
   endDate: '2022-12-20'
@@ -72,7 +62,14 @@
   title: ''
   subject: 'Brighton Kotlin Big Festive Meetup'
   url: https://www.meetup.com/brighton-kotlin/events/289765411/
->>>>>>> dbf08c72
+- lang: es
+  startDate: '2022-11-26'
+  endDate: '2022-11-26'
+  online: true
+  speaker: Armando Picon
+  title: 'Compose Multiplatform'
+  subject: 'Brindaré un overview sobre lo que es Compose Multiplatform y además haré live coding'
+  url: https://kotlinlapaz.github.io/ComposeCamp/#schedule
 - lang: cn
   startDate: '2022-11-26'
   endDate: '2022-11-27'
