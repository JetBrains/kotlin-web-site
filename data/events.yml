--- conflicted
+++ resolved
@@ -1,4 +1,19 @@
-<<<<<<< HEAD
+- lang: fr
+  startDate: '2025-03-13'
+  endDate: '2025-03-13'
+  location: Bordeaux, France
+  speaker: Frédéric Dubuisson, Aurélien Richeton, Ivan Canet
+  title: 'Bordeaux Kotlin User Group'
+  subject: 'Ktor : notre pari gagnant, KtMongo : le futur de MongoDB en Kotlin'
+  url: https://www.eventbrite.fr/e/billets-ktor-notre-pari-gagnant-ktmongo-le-futur-de-mongodb-en-kotlin-1253771216459
+- lang: en
+  startDate: '2025-02-22'
+  endDate: '2025-02-22'
+  location: Gurugram , India
+  speaker: 'To be announced'
+  title: 'UDAAN 2025'
+  subject: 'Empowering Innovation Through Technology'
+  url: https://www.commudle.com/communities/gurugram-kotlin-user-group/events/udaan-2025
 - lang: ko
   startDate: '2025-02-15'
   endDate: '2025-02-15'
@@ -7,24 +22,6 @@
   title: 'Kotlin Backend Meetup'
   subject: 'Whole new event for Kotlin Backend Developers in Seoul, Korea'
   url: https://event-us.kr/kugseoul/event/98337
-=======
-- lang: fr
-  startDate: '2025-03-13'
-  endDate: '2025-03-13'
-  location: Bordeaux, France
-  speaker: Frédéric Dubuisson, Aurélien Richeton, Ivan Canet
-  title: 'Bordeaux Kotlin User Group'
-  subject: 'Ktor : notre pari gagnant, KtMongo : le futur de MongoDB en Kotlin'
-  url: https://www.eventbrite.fr/e/billets-ktor-notre-pari-gagnant-ktmongo-le-futur-de-mongodb-en-kotlin-1253771216459
->>>>>>> 96990c6c
-- lang: en
-  startDate: '2025-02-22'
-  endDate: '2025-02-22'
-  location: Gurugram , India
-  speaker: 'To be announced'
-  title: 'UDAAN 2025'
-  subject: 'Empowering Innovation Through Technology'
-  url: https://www.commudle.com/communities/gurugram-kotlin-user-group/events/udaan-2025
 - lang: pt
   startDate: '2024-10-03'
   endDate: '2024-10-03'
