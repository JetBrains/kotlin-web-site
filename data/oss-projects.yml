- name: Spek
  description: A Specification Framework
  type: Library
  link: https://github.com/JetBrains/spek

- name: Wasabi
  description: An HTTP Framework
  type: Framework
  link: https://github.com/hhariri/wasabi

- name: Ktor
  description: Web application framework
  type: Framework
  link: https://github.com/Kotlin/ktor

- name: Anko
  description: Anko is a library which makes Android application development faster and easier
  type: Library
  link: https://github.com/Kotlin/anko

- name: Kara
  description: An MVC Framework
  type: Framework
  link: http://www.karaframework.com

- name: Humanizer for JVM
  description: Humanizer Library
  type: Library
  link: https://github.com/MehdiK/Humanizer.jvm

- name: Kotlin-NoSQL
  description: NoSQL MongoDB access for Kotlin
  type: Library
  link: https://github.com/cheptsov/kotlin-nosql

- name: FunKtionale
  description: Functional Helpers for Kotlin
  type: Library
  link: https://github.com/MarioAriasC/funKTionale

- name: KotlinPrimavera
  description: Kotlin Wrapper for Spring Framework
  type: Library
  link: https://github.com/MarioAriasC/KotlinPrimavera

- name: Sublime Package
  description: A Sublime Package for Kotlin
  type: Tools
  link: https://github.com/vkostyukov/kotlin-sublime-package

- name: Kotlin Vim
  description: Kotlin Syntax Highlighter for Vim
  type: Tools
  link: https://github.com/udalov/kotlin-vim

- name: Griffon Plugin
  description: Griffon Support
  type: Tools
  link: https://github.com/griffon/griffon-kotlin-plugin

- name: Android Rivers
  description: RSS Readers for Android
  type: Android App
  link: https://github.com/dodyg/AndroidRivers

- name: Stew
  description: A simple Android app for soup.io
  type: Android App
  url: https://github.com/exviva/stew

- name: RxKotlin 
  description: Kotlin Bindings for RxJava
  type: Library
  link: https://github.com/ReactiveX/RxKotlin

- name: Solr-Undertow
  description: Solr Standalone Tiny and High performant server
  type: Application
  link: https://github.com/bremeld/solr-undertow

- name: Yested
  description: A Web Framework
  type: Framework
  link: https://github.com/jean79/yested_fw

- name: Kotlin-Hashids
  description: Library that generates short, unique, non-sequential hashes from numbers.
  type: Library
  link: http://hashids.org/kotlin/
  
- name: Kotter Knife
  description: Butter-knife view binding for Kotlin
  type: Library
  link: https://github.com/JakeWharton/kotterknife

- name: Android Kotlin Extensions
  description: A collection of Android Kotlin extensions
  type: Library
  link: https://github.com/ragunathjawahar/android-kotlin-extensions

- name: KAndroid
  description: Kotlin library for Android
  type: Library
  link: https://github.com/pawegio/KAndroid
  
- name: Kovenant
  description: Promises for Kotlin and Android
  type: Library
  link: https://github.com/mplatvoet/kovenant
  
- name: Progress
  description: Simple Progress tracking
  type: Library
  link: https://github.com/mplatvoet/progress
  
- name: Injekt
  description: Dependency Injection / Object Factory for Kotlin
  type: Library
  link: https://github.com/kohesive/injekt
  
- name: Fuel
  description: HTTP Client library written in Kotlin
  type: Library
  link: https://github.com/kittinunf/Fuel

- name: Klutter 
  description: Small helper libraries for Kotlin, usually extensions to other libraries
  type: Library
  link: https://github.com/klutter/klutter
  
- name: Kodein
  description: Painless Kotlin Dependency Injection
  type: Library
  link: https://github.com/SalomonBrys/Kodein

- name: Kovert
  description: An invisible REST framework for Kotlin
  type: Library
  link: https://github.com/kohesive/kovert

- name: khttp
  description: HTTP client similar to Python's requests.
  type: Library
  link: https://github.com/jkcclemens/khttp

- name: Kobalt
  description: A build system written in Kotlin
  type: Build system
  link: http://beust.com/kobalt

- name: Klaxon
  description: A JSON library written in Kotlin
  type: Library
  link: http://beust.com/klaxon

- name: Result
  description: The modelling for success/failure of operations in Kotlin
  type: Library
  link: https://github.com/kittinunf/Result

- name: ext4klaxon
  description: Type Extensions (Long, Int, Enum, Date) for Klaxon
  type: Library
  link: https://github.com/fboldog/ext4klaxon
  
- name: Bubble
  description: Library for obtaining screen orientation when orientation is blocked in AndroidManifest
  type: Library
  link: https://github.com/TouK/bubble

- name: HamKrest
  description: Self-describing matchers for testing and validation (a port of Java's Hamcrest to Kotlin)
  type: Library
  link: https://github.com/npryce/hamkrest

- name: Kotpref
  description: Android SharedPreference delegation for Kotlin
  type: Library
  link: https://github.com/chibatching/Kotpref

- name: KotliQuery
  description: A handy database access library in Kotlin
  type: Library
  link: https://github.com/seratch/kotliquery

- name: Zipangu
  description: Easy to handle the information in the prefectures of Japan in Kotlin
  type: Library
  link: https://github.com/sakebook/Zipangu

- name: knit
  description: JUnit API set for Kotlin
  type: Library
  link: https://github.com/ntaro/knit

- name: khronos
  description: An intuitive Date extensions in Kotlin
  type: Library
  link: https://github.com/hotchemi/khronos

- name: TornadoFX
  description: Lightweight JavaFX Framework for Kotlin
  type: Library
  link: https://github.com/edvin/tornadofx

- name: Hexagon
  description: A microservices framework in Kotlin
  type: Framework
  link: https://github.com/jamming/hexagon

- name: Fuse
  description: The simple generic LRU memory/disk cache for Android written in Kotlin
  type: Library
  link: https://github.com/kittinunf/Fuse

- name: Discovery
  description: Eventually consistent service discovery server
  type: Application
  link: https://github.com/datawire/discovery

- name: KotlinTest
  description: Kotlin port of the famous ScalaTest
  type: Library
  link: https://github.com/kotlintest/kotlintest
  
- name: Black-and-White
  description: A library of algorithms for the Black-and-White tree coloring
  type: Library
  link: https://github.com/devromik/black-and-white

- name: kottpd
  description: REST framework in pure Kotlin
  type: Library
  link: https://github.com/gimlet2/kottpd

- name: Glimpse Framework
  description: An OpenGL framework written in Kotlin
  type: Framework
  link: https://github.com/GlimpseFramework/glimpse-framework

- name: Pair Adjacent Violators
  description: An implementation of the PAV algorithm for isotonic regression (machine learning) in Kotlin
  type: Library
  link: https://github.com/sanity/pairAdjacentViolators
  
- name: Async Under 8
  description: Kotlin coroutine async implementation without java 8 requirement
  type: Framework
  link: https://github.com/fboldog/async-under8
  
- name: Corda
  description: distributed ledger platform
  type: Platform
  link: https://github.com/corda/corda
  
- name: JAlgoArena
  description: programming contest platform
  type: Platform
  link: https://github.com/spolnik/JAlgoArena

<<<<<<< HEAD
- name: kotlin-logging
  description: Lightweight logging framework for Kotlin. A convenient and performant logging library wrapping slf4j with Kotlin extensions
  type: Framework
  link: https://github.com/MicroUtils/kotlin-logging
=======
- name: units-of-measure
  description: type-safe dimensional analysis
  type: Library
  link: https://github.com/kunalsheth/units-of-measure
>>>>>>> 77ac28e2
<|MERGE_RESOLUTION|>--- conflicted
+++ resolved
@@ -258,14 +258,12 @@
   type: Platform
   link: https://github.com/spolnik/JAlgoArena
 
-<<<<<<< HEAD
 - name: kotlin-logging
   description: Lightweight logging framework for Kotlin. A convenient and performant logging library wrapping slf4j with Kotlin extensions
   type: Framework
   link: https://github.com/MicroUtils/kotlin-logging
-=======
+
 - name: units-of-measure
   description: type-safe dimensional analysis
   type: Library
-  link: https://github.com/kunalsheth/units-of-measure
->>>>>>> 77ac28e2
+  link: https://github.com/kunalsheth/units-of-measure