# Header navigation
# ====================
main:
  content:
    - url: /docs/reference/
      title: Learn

    - url: /community/
      title: Community

    - url: http://try.kotlinlang.org
      title: Try Online


# Docs section navigation
# =======================
subnav:
  content:
    - url: /docs/
      content:
        - url: /docs/reference/
          title: Reference

        - url: /docs/tutorials/
          title: Tutorials

        - url: /docs/books.html
          title: Books

        - url: /docs/resources.html
          title: More resources
    - url: /community/
      content:
        - url: /community/
          urlPattern: ^/community/$
          title: Community Overview

        - url: /community/user-groups.html
          title: User Groups

        - url: /community/kotlin-nights.html
          title: Kotlin Nights

        - url: /community/talks.html
          title: Talks

# Reference navigation
# ====================
reference:
  content:
    - title: Overview
      description: Overview of Kotlin
      content:
        - url: /docs/reference/server-overview.html
          title: Kotlin for Server Side
        - url: /docs/reference/android-overview.html
          title: Kotlin for Android
        - url: /docs/reference/js-overview.html
          title: Kotlin for JavaScript
        - url: /docs/reference/native-overview.html
          title: Kotlin/Native
        - url: /docs/reference/whatsnew11.html
          title: What's New in 1.1
        - url: /docs/reference/whatsnew12.html
          title: What's New in 1.2

    - title: Getting Started
      description: Get familiar with the basics of Kotlin including operations, coding conventions and idioms.
      content:
        - url: /docs/reference/basic-syntax.html
          title: Basic Syntax
        - url: /docs/reference/idioms.html
          title: Idioms
        - url: /docs/reference/coding-conventions.html
          title: Coding Conventions

    - title: Basics
      description: The Basics
      content:
        - url: /docs/reference/basic-types.html
          title: Basic Types
        - url: /docs/reference/packages.html
          title: Packages and Imports
        - url: /docs/reference/control-flow.html
          title: Control Flow
        - url: /docs/reference/returns.html
          title: Returns and Jumps

    - title: Classes and Objects
      description: All about objects
      content:
        - url: /docs/reference/classes.html
          title: Classes and Inheritance
        - url: /docs/reference/properties.html
          title: Properties and Fields
        - url: /docs/reference/interfaces.html
          title: Interfaces
        - url: /docs/reference/visibility-modifiers.html
          title: Visibility Modifiers
        - url: /docs/reference/extensions.html
          title: Extensions
        - url: /docs/reference/data-classes.html
          title: Data Classes
        - url: /docs/reference/sealed-classes.html
          title: Sealed Classes
        - url: /docs/reference/generics.html
          title: Generics
        - url: /docs/reference/nested-classes.html
          title: Nested Classes
        - url: /docs/reference/enum-classes.html
          title: Enum Classes
        - url: /docs/reference/object-declarations.html
          title: Objects
        - url: /docs/reference/delegation.html
          title: Delegation
        - url: /docs/reference/delegated-properties.html
          title: Delegated Properties

    - title: Functions and Lambdas
      description: All about functions
      content:
        - url: /docs/reference/functions.html
          title: Functions
        - url: /docs/reference/lambdas.html
          title: Lambdas
        - url: /docs/reference/inline-functions.html
          title: Inline Functions
        - url: /docs/reference/coroutines.html
          title: Coroutines

    - title: Other
      description: Various bits and bobs
      content:
        - url: /docs/reference/multi-declarations.html
          title: Destructuring Declarations
        - url: /docs/reference/collections.html
          title: Collections
        - url: /docs/reference/ranges.html
          title: Ranges
        - url: /docs/reference/typecasts.html
          title: Type Checks and Casts
        - url: /docs/reference/this-expressions.html
          title: This expressions
        - url: /docs/reference/equality.html
          title: Equality
        - url: /docs/reference/operator-overloading.html
          title: Operator overloading
        - url: /docs/reference/null-safety.html
          title: Null Safety
        - url: /docs/reference/exceptions.html
          title: Exceptions
        - url: /docs/reference/annotations.html
          title: Annotations
        - url: /docs/reference/reflection.html
          title: Reflection
        - url: /docs/reference/type-safe-builders.html
          title: Type-Safe Builders
        - url: /docs/reference/type-aliases.html
          title: Type Aliases
        - url: /docs/reference/multiplatform.html
          title: Multiplatform Projects


    - title: Core Libraries
      content:
        - url: /api/latest/jvm/stdlib/index.html
          title: Standard Library
        - url: /api/latest/kotlin.test/index.html
          title: kotlin.test

    - title: Reference
      description: Grammar and other information
      content:
        - url: /docs/reference/keyword-reference.html
          title: Keywords and Operators
        - url: /docs/reference/grammar.html
          title: Grammar
        - url: /docs/reference/compatibility.html
          title: Compatibility


    - title: Java Interop
      description: What you need to know about interoperability with Java.
      content:
        - url: /docs/reference/java-interop.html
          title: Calling Java from Kotlin
        - url: /docs/reference/java-to-kotlin-interop.html
          title: Calling Kotlin from Java

    - title: JavaScript
      description: Using Kotlin with JavaScript
      content:
       - url: /docs/reference/dynamic-type.html
         title: Dynamic Type
       - url: /docs/reference/js-interop.html
         title: Calling JavaScript from Kotlin
       - url: /docs/reference/js-to-kotlin-interop.html
         title: Calling Kotlin from JavaScript
       - url: /docs/reference/js-modules.html
         title: JavaScript Modules
       - url: /docs/reference/js-reflection.html
         title: JavaScript Reflection
       - url: /docs/reference/javascript-dce.html
         title: JavaScript DCE

    - title: Tools
      description:
      content:
  #      - /docs/reference/kotlin-build-tools.html: Kotlin Build Tools
        - url: /docs/reference/kotlin-doc.html
          title: Documenting Kotlin Code
        - url: /docs/reference/kapt.html
          title: Using Kapt
        - url: /docs/reference/using-gradle.html
          title: Using Gradle
        - url: /docs/reference/using-maven.html
          title: Using Maven
        - url: /docs/reference/using-ant.html
          title: Using Ant
        - url: /docs/reference/kotlin-osgi.html
          title: Kotlin and OSGi
        - url: /docs/reference/compiler-plugins.html
          title: Compiler plugins

    - title: FAQ
      description: Every question you could possibly think of, might be answered.
      content:
        - url: /docs/reference/faq.html
          title: FAQ
        - url: /docs/reference/comparison-to-java.html
          title: Comparison to Java



# Tutorials navigation
# ====================
tutorials:
  content:
    - title: Getting Started
      content:
        - url: /docs/tutorials/getting-started.html
          title: Getting Started with IntelliJ IDEA
        - url: /docs/tutorials/getting-started-eclipse.html
          title: Getting Started with Eclipse
        - url: /docs/tutorials/command-line.html
          title: Working with the Command Line Compiler
        - url: /docs/tutorials/build-tools.html
          title: Working with Build Tools
        - url: /docs/tutorials/koans.html
          title: Koans
    - title: Android
      content:
        - url: /docs/tutorials/kotlin-android.html
          title: Getting Started With Android Development
        - url: /docs/tutorials/android-plugin.html
          title: Kotlin Android Extensions
        - url: /docs/tutorials/android-frameworks.html
          title: Android Frameworks
    - title: Java Interop
      content:
        - url: /docs/tutorials/mixing-java-kotlin-intellij.html
          title: Mixing Java and Kotlin in one project
    - title: JavaScript
      content:
        - url: /docs/tutorials/javascript/kotlin-to-javascript/kotlin-to-javascript.html
          title: Kotlin to JavaScript
        - url: /docs/tutorials/javascript/getting-started-gradle/getting-started-with-gradle.html
          title: Getting Started with Gradle
        - url: /docs/tutorials/javascript/getting-started-idea/getting-started-with-intellij-idea.html
          title: Getting Started with IntelliJ IDEA
        - url: /docs/tutorials/javascript/getting-started-maven/getting-started-with-maven.html
          title: Getting Started with Maven
        - url: /docs/tutorials/javascript/getting-started-command-line/command-line-library-js.html
          title: Creating a Kotlin JavaScript library with the Command Line Compiler
        - url: /docs/tutorials/javascript/working-with-modules/working-with-modules.html
          title: Working with Kotlin and JavaScript Modules
        - url: /docs/tutorials/javascript/working-with-javascript.html
          title: Working with JavaScript
        - url: /docs/tutorials/javascript/debugging-javascript/debugging-javascript.html
          title: Debugging Kotlin in browser

    - title: Native
      content:
        - url: /docs/tutorials/native/basic-kotlin-native-app.html
          title: Basic Kotlin/Native Application
<<<<<<< HEAD
        - url: /docs/tutorials/native/kotlin-native-with-clion.html
          title: Kotlin/Native with CLiom
=======
        - url: /docs/tutorials/native/interop-with-c.html
          title: Interop with C Libraries
        - url: /docs/tutorials/native/working-with-klib.html
          title: Working with Kotlin/Native Libraries
>>>>>>> cb650a2c

    - title: Coroutines
      content:
        - url: /docs/tutorials/coroutines-basic-jvm.html
          title: Introduction to Kotlin Coroutines on the JVM

    - title: Web Development
      content:
        - url: /docs/tutorials/httpservlets.html
          title: Creating Web Applications with Http Servlets
        - url: /docs/tutorials/spring-boot-restful.html
          title: Creating a RESTful Web Service with Spring Boot

    - title: Tools
      content:
        - url: /docs/tutorials/kotlin-and-ci.html
          title: Setting up Kotlin on TeamCity

    - title: Education
      content:
        - url: /docs/tutorials/edu-tools-learner.html
          title: Learning Kotlin with EduTools plugin
        - url: /docs/tutorials/edu-tools-educator.html
          title: Teaching Kotlin with EduTools plugin<|MERGE_RESOLUTION|>--- conflicted
+++ resolved
@@ -283,15 +283,12 @@
       content:
         - url: /docs/tutorials/native/basic-kotlin-native-app.html
           title: Basic Kotlin/Native Application
-<<<<<<< HEAD
         - url: /docs/tutorials/native/kotlin-native-with-clion.html
           title: Kotlin/Native with CLiom
-=======
         - url: /docs/tutorials/native/interop-with-c.html
           title: Interop with C Libraries
         - url: /docs/tutorials/native/working-with-klib.html
           title: Working with Kotlin/Native Libraries
->>>>>>> cb650a2c
 
     - title: Coroutines
       content:
