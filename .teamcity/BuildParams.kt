import references.builds.compose.ComposeMultiplatformCore
import references.builds.kgp.KotlinGradleAPI
import common.extensions.VCS

object BuildParams {
  const val DOKKA_TEMPLATES_VERSION = "2.0.0"

  const val KOTLINX_COROUTINES_RELEASE_TAG = "master"
  const val KOTLINX_COROUTINES_RELEASE_LABEL = "1.10.2"
  const val KOTLINX_COROUTINES_ID = "kotlinx.coroutines"
  const val KOTLINX_COROUTINES_TITLE = KOTLINX_COROUTINES_ID

  const val KOTLINX_SERIALIZATION_RELEASE_TAG = "master"
  const val KOTLINX_SERIALIZATION_RELEASE_LABEL = "v1.8.1"
  const val KOTLINX_SERIALIZATION_ID = "kotlinx.serialization"
  const val KOTLINX_SERIALIZATION_TITLE = KOTLINX_SERIALIZATION_ID

<<<<<<< HEAD
  const val KOTLINX_DATETIME_RELEASE_TAG = "whyoleg/dokka2-sync"
  const val KOTLINX_DATETIME_RELEASE_LABEL = "v0.7.0"
=======
  const val KOTLINX_DATETIME_RELEASE_TAG = "latest-release"
  const val KOTLINX_DATETIME_RELEASE_LABEL = "v0.6.2"
>>>>>>> 574c0f50
  const val KOTLINX_DATETIME_ID = "kotlinx-datetime"
  const val KOTLINX_DATETIME_TITLE = KOTLINX_DATETIME_ID

  const val KOTLINX_IO_RELEASE_TAG = "whyoleg/dokka2-sync"
  const val KOTLINX_IO_RELEASE_LABEL = "0.7.0"
  const val KOTLINX_IO_ID = "kotlinx-io"
  const val KOTLINX_IO_TITLE = KOTLINX_IO_ID

  const val KOTLIN_RELEASE_TAG = "whyoleg/dokka2-sync"
  const val KOTLIN_RELEASE_LABEL = "2.1.20"

  const val CORE_API_BUILD_ID = "Kotlin_KotlinRelease_220_LibraryReferenceLatestDocs"
  const val CORE_API_TITLE = "Core API"

  const val KOTLINX_METADATA_ID = "kotlinx-metadata-jvm"
  const val KOTLINX_METADATA_RELEASE_TAG = KOTLIN_RELEASE_TAG
  const val KOTLINX_METADATA_TITLE = KOTLINX_METADATA_ID

  val KGP_REFERENCE = KotlinGradleAPI {
    addVersion("2.1.20", VCS.branch("whyoleg/dokka2-sync"))
    addVersion("2.2.0", VCS.branch("2.2.0"))
  }

  val API_COMPOSE = ComposeMultiplatformCore {
    addVersion("1.8.0", "api-reference/1.8")
  }

  const val SEARCH_APP_ID = "7961PKYRXV"
  const val SEARCH_INDEX_NAME = "prod_KOTLINLANG_WEBHELP"

  val API_URLS = listOf(
    "api/core",
    "api/$KOTLINX_COROUTINES_ID",
    "api/$KOTLINX_SERIALIZATION_ID",
    "api/$KOTLINX_DATETIME_ID",
    "api/$KOTLINX_IO_ID",
    "api/$KOTLINX_METADATA_ID",
    "api/${KGP_REFERENCE.urlPart}",
    "api/${API_COMPOSE.urlPart}",
  )
}<|MERGE_RESOLUTION|>--- conflicted
+++ resolved
@@ -15,13 +15,8 @@
   const val KOTLINX_SERIALIZATION_ID = "kotlinx.serialization"
   const val KOTLINX_SERIALIZATION_TITLE = KOTLINX_SERIALIZATION_ID
 
-<<<<<<< HEAD
-  const val KOTLINX_DATETIME_RELEASE_TAG = "whyoleg/dokka2-sync"
+  const val KOTLINX_DATETIME_RELEASE_TAG = "latest-release"
   const val KOTLINX_DATETIME_RELEASE_LABEL = "v0.7.0"
-=======
-  const val KOTLINX_DATETIME_RELEASE_TAG = "latest-release"
-  const val KOTLINX_DATETIME_RELEASE_LABEL = "v0.6.2"
->>>>>>> 574c0f50
   const val KOTLINX_DATETIME_ID = "kotlinx-datetime"
   const val KOTLINX_DATETIME_TITLE = KOTLINX_DATETIME_ID
 
