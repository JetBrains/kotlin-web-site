object BuildParams {
  const val DOKKA_TEMPLATES_VERSION = "1.9.10"

  const val KOTLINX_COROUTINES_RELEASE_TAG = "1.9.0"
  const val KOTLINX_COROUTINES_ID = "kotlinx.coroutines"
  const val KOTLINX_SERIALIZATION_RELEASE_TAG = "v1.7.3"
  const val KOTLINX_SERIALIZATION_ID = "kotlinx.serialization"
  const val KOTLINX_DATETIME_RELEASE_TAG = "v0.6.1"
<<<<<<< HEAD
  const val KOTLINX_IO_RELEASE_TAG = "0.6.0"
=======
  const val KOTLINX_DATETIME_ID = "kotlinx-datetime"
  const val KOTLINX_IO_RELEASE_TAG = "v0.5.4" // copy tag supported in master, remove "v" after next release 0.5.5 or 0.6.0
  const val KOTLINX_IO_ID = "kotlinx-io"
  const val KOTLINX_METADATA_ID = "kotlinx-metadata-jvm"
  const val KOTLIN_CORE_API_BUILD_ID = "Kotlin_KotlinRelease_2020_LibraryReferenceLatestDocs"
>>>>>>> 1ceb2f48
  const val KOTLIN_RELEASE_TAG = "v2.0.21"

  const val SEARCH_APP_ID = "7961PKYRXV"
  const val SEARCH_INDEX_NAME = "prod_KOTLINLANG_WEBHELP"
}<|MERGE_RESOLUTION|>--- conflicted
+++ resolved
@@ -6,15 +6,11 @@
   const val KOTLINX_SERIALIZATION_RELEASE_TAG = "v1.7.3"
   const val KOTLINX_SERIALIZATION_ID = "kotlinx.serialization"
   const val KOTLINX_DATETIME_RELEASE_TAG = "v0.6.1"
-<<<<<<< HEAD
+  const val KOTLINX_DATETIME_ID = "kotlinx-datetime"
   const val KOTLINX_IO_RELEASE_TAG = "0.6.0"
-=======
-  const val KOTLINX_DATETIME_ID = "kotlinx-datetime"
-  const val KOTLINX_IO_RELEASE_TAG = "v0.5.4" // copy tag supported in master, remove "v" after next release 0.5.5 or 0.6.0
   const val KOTLINX_IO_ID = "kotlinx-io"
   const val KOTLINX_METADATA_ID = "kotlinx-metadata-jvm"
   const val KOTLIN_CORE_API_BUILD_ID = "Kotlin_KotlinRelease_2020_LibraryReferenceLatestDocs"
->>>>>>> 1ceb2f48
   const val KOTLIN_RELEASE_TAG = "v2.0.21"
 
   const val SEARCH_APP_ID = "7961PKYRXV"
