<?xml version="1.0" encoding="UTF-8"?>
<!DOCTYPE vars
        SYSTEM "https://resources.jetbrains.com/stardust/vars.dtd">

<vars>

<<<<<<< HEAD
    <var name="kotlinVersion" value="1.5.0" type="string"/>
=======
    <var name="kotlinVersion" value="1.4.32" type="string"/>
>>>>>>> ae6fe99a

    <var name="kotlinEapVersion" value="1.5.0-RC" type="string"/>

<<<<<<< HEAD
    <var name="kotlinLatestUrl" value="https://github.com/JetBrains/kotlin/releases/tag/v1.5.0" type="string"/>

    <var name="kotlinReleaseDate" value="April 26, 2021" type="string"/>
=======
    <var name="kotlinLatestUrl" value="https://github.com/JetBrains/kotlin/releases/tag/v1.4.32" type="string"/>

    <var name="kotlinReleaseDate" value="March 22, 2021" type="string"/>
>>>>>>> ae6fe99a

    <var name="coroutinesVersion" value="1.4.2" type="string"/>

    <var name="coroutinesEapVersion" value="1.4.2" type="string"/>

    <var name="minGradleVersion" value="6.1" type="string"/>

    <var name="gradleVersion" value="6.7.1" type="string"/>

    <var name="serializationVersion" value="1.2.0" type="string"/>

    <var name="kotlinPluginVersion" value="2021.1" type="string"/>

    <var name="kotlinPreviousPluginVersion" value="2020.3" type="string"/>

    <var name="defaultJvmTargetVersion" value="1.8" type="string"/>

    <var name="webpackMajorVersion" value="5" type="string"/>

    <var name="webpackPreviousMajorVersion" value="4" type="string"/>

    <var name="kotlinPluginVersion" value="2021.1" type="string"/>

    <var name="kotlinPreviousPluginVersion" value="2020.3" type="string"/>

    <var name="kotlinPluginVersion" value="2021.1" type="string"/>

    <var name="kotlinPreviousPluginVersion" value="2020.3" type="string"/>

</vars><|MERGE_RESOLUTION|>--- conflicted
+++ resolved
@@ -4,23 +4,13 @@
 
 <vars>
 
-<<<<<<< HEAD
     <var name="kotlinVersion" value="1.5.0" type="string"/>
-=======
-    <var name="kotlinVersion" value="1.4.32" type="string"/>
->>>>>>> ae6fe99a
 
     <var name="kotlinEapVersion" value="1.5.0-RC" type="string"/>
 
-<<<<<<< HEAD
     <var name="kotlinLatestUrl" value="https://github.com/JetBrains/kotlin/releases/tag/v1.5.0" type="string"/>
 
     <var name="kotlinReleaseDate" value="April 26, 2021" type="string"/>
-=======
-    <var name="kotlinLatestUrl" value="https://github.com/JetBrains/kotlin/releases/tag/v1.4.32" type="string"/>
-
-    <var name="kotlinReleaseDate" value="March 22, 2021" type="string"/>
->>>>>>> ae6fe99a
 
     <var name="coroutinesVersion" value="1.4.2" type="string"/>
 
@@ -42,12 +32,4 @@
 
     <var name="webpackPreviousMajorVersion" value="4" type="string"/>
 
-    <var name="kotlinPluginVersion" value="2021.1" type="string"/>
-
-    <var name="kotlinPreviousPluginVersion" value="2020.3" type="string"/>
-
-    <var name="kotlinPluginVersion" value="2021.1" type="string"/>
-
-    <var name="kotlinPreviousPluginVersion" value="2020.3" type="string"/>
-
 </vars>