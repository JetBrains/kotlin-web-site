[//]: # (title: Upgrade your app)

<microformat>
    <p>This is the fourth part of the <strong>Getting started with Kotlin Multiplatform Mobile</strong> tutorial. Before proceeding, make sure you've completed previous steps.</p>
    <p><img src="icon-1-done.svg" width="20" alt="First step"/> <a href="multiplatform-mobile-setup.md">Set up an environment</a><br/><img src="icon-2-done.svg" width="20" alt="Second step"/> <a href="multiplatform-mobile-create-first-app.md">Create your first cross-platform app</a><br/><img src="icon-3-done.svg" width="20" alt="Third step"/> <a href="multiplatform-mobile-dependencies.md">Add dependencies</a><br/><img src="icon-4.svg" width="20" alt="Fourth step"/> <strong>Upgrade your app</strong><br/><img src="icon-5-todo.svg" width="20" alt="Fifth step"/> Wrap up your project</p>
</microformat>

You've already implemented common logic using external dependencies. Now you can add more complex logic. Network
requests and data serialization are the [most popular cases](https://kotlinlang.org/lp/mobile/) to share with Kotlin
Multiplatform. Learn how to implement these in your first application, so that after completing this onboarding journey
you can use them in future projects.

The updated app will retrieve data over the internet from a [SpaceX API](https://github.com/r-spacex/SpaceX-API/tree/master/docs#rspacex-api-docs)
and display the date of the last successful launch of a SpaceX rocket.

## Add more dependencies

You'll need the following multiplatform libraries in your project:

* [`kotlinx.serialization`](https://github.com/Kotlin/kotlinx.serialization), for deserializing JSON responses into objects of entity classes used to process
  network operations.
* [Ktor](https://ktor.io/), a framework as an HTTP client for retrieving data over the internet.

<<<<<<< HEAD
=======
#### If you use Kotlin prior to version 1.7.20

If you use Kotlin 1.7.20 and later, you already have the new Kotlin/Native memory manager enabled by default.
If it's not the case, add the following to the end of the `build.gradle.kts` file:

```kotlin
kotlin.targets.withType(org.jetbrains.kotlin.gradle.plugin.mpp.KotlinNativeTarget::class.java) {
    binaries.all {
        binaryOptions["memoryModel"] = "experimental"
    }
}
```

>>>>>>> 7df3803d
### kotlinx.serialization

For `kotlinx.serialization`, you need the plugin required by the build system. The Kotlin serialization plugin is shipped
with the Kotlin compiler distribution, and the IntelliJ IDEA plugin is bundled into the Kotlin plugin.

You can set up the serialization plugin with the Kotlin plugin using the Gradle plugins DSL by adding this line to
the existing `plugins` block at the very beginning of the `build.gradle.kts` file in the shared module:

```kotlin
plugins {
    // 
    kotlin("plugin.serialization") version "%kotlinVersion%"
}
```

### Ktor

To add Ktor to your project, specify the core dependency (`ktor-client-core`) in the common source set
in the `build.gradle.kts` file of the shared module.

In addition to changes in the common source set, you also need to:

* Add the ContentNegotiation functionality (`ktor-client-content-negotiation`), responsible for serializing/deserializing
  the content in a specific format.
* Add the `ktor-serialization-kotlinx-json` dependency to instruct Ktor to use the JSON format and `kotlinx.serialization`
  as a serialization library. Ktor will expect JSON data and deserialize it into a data class when receiving responses.
* Provide the platform engines by adding dependencies on the corresponding artifacts in the platform source sets
  (`ktor-client-android`, `ktor-client-darwin`).

```kotlin
val ktorVersion = "%ktorVersion%"

sourceSets {
    val commonMain by getting {
        dependencies {
            // ...
            implementation("io.ktor:ktor-client-core:$ktorVersion")
            implementation("io.ktor:ktor-client-content-negotiation:$ktorVersion")
            implementation("io.ktor:ktor-serialization-kotlinx-json:$ktorVersion")
        }
    }
    val androidMain by getting {
        dependencies {
            implementation("io.ktor:ktor-client-android:$ktorVersion")
        }
    }
    val iosMain by creating {
        // ...
        dependencies {
            implementation("io.ktor:ktor-client-darwin:$ktorVersion") 
        }
    }
}
```

Synchronize the Gradle files by clicking **Sync Now** in the notification.

#### If you use Kotlin prior to version 1.7.20

If you use Kotlin 1.7.20 and later, you already have the new Kotlin/Native memory manager enabled by default.
If it's not the case, add the following to the end of the `build.gradle.kts` file:

```kotlin
kotlin.targets.withType(org.jetbrains.kotlin.gradle.plugin.mpp.KotlinNativeTarget::class.java) {
    binaries.all {
        binaryOptions["memoryModel"] = "experimental"
    }
}
```

## Create API requests

You'll need the [SpaceX API](https://github.com/r-spacex/SpaceX-API/tree/master/docs#rspacex-api-docs) to retrieve data and a single method to
get the list of all launches from the **v4/launches** endpoint.

### Add data model

In `shared/src/commonMain/kotlin`, create a new `RocketLaunch.kt` file in the project folder
and add a data class which stores data from the SpaceX API:

```kotlin
import kotlinx.serialization.SerialName
import kotlinx.serialization.Serializable

@Serializable
data class RocketLaunch (
    @SerialName("flight_number")
    val flightNumber: Int,
    @SerialName("name")
    val missionName: String,
    @SerialName("date_utc")
    val launchDateUTC: String,
    @SerialName("success")
    val launchSuccess: Boolean?,
)
```

* The `RocketLaunch` class is marked with the `@Serializable` annotation, so that the `kotlinx.serialization` plugin can
  automatically generate a default serializer for it.
* The `@SerialName` annotation allows you to redefine field names, making it possible to declare properties in data classes
  with more readable names.

### Connect HTTP client

1. In `Greeting.kt`, create a Ktor `HTTPClient` instance to execute network requests and parse the resulting JSON:

    ```kotlin
    import io.ktor.client.*
    import io.ktor.client.plugins.contentnegotiation.*
    import io.ktor.serialization.kotlinx.json.*
    import kotlinx.serialization.json.Json
    
    class Greeting {
        private val platform: Platform = getPlatform()
        
        private val httpClient = HttpClient {
            install(ContentNegotiation) {
                json(Json {
                    prettyPrint = true
                    isLenient = true
                    ignoreUnknownKeys = true
                })
            }
        }
    }
    ```

   To deserialize the result of the GET request,
   the [ContentNegotiation Ktor plugin](https://ktor.io/docs/serialization-client.html#register_json) and the JSON
   serializer are used.

2. In the `greet()` function, retrieve the information about rocket launches by calling the `httpClient.get()`
   method and find the latest launch:

    ```kotlin
    import io.ktor.client.call.*
    import io.ktor.client.request.*

    class Greeting {
        // ...
        @Throws(Exception::class)
        suspend fun greet(): String {
            val rockets: List<RocketLaunch> =
                httpClient.get("https://api.spacexdata.com/v4/launches").body()
            val lastSuccessLaunch = rockets.last { it.launchSuccess == true }
            return "Guess what it is! > ${platform.name.reversed()}!" +
                    "\nThere are only ${daysUntilNewYear()} left until New Year! 🎆" +
                    "\nThe last successful launch was ${lastSuccessLaunch.launchDateUTC} 🚀"
        }
    }
    ```

   The `suspend` modifier in the `greet()` function is necessary because it now contains a call to `get()`. It's a
   suspend function that has an asynchronous operation to retrieve data over the internet and can only be called from
   within another suspend function. The network request will be executed in the HTTP client's thread pool.

### Add internet access permission

To access the internet, the Android application needs appropriate permission. Since all network requests are made from the
shared module, it makes sense to add the internet access permission to its manifest.

Update your `androidApp/src/main/AndroidManifest.xml` file as follows:

```xml
<?xml version="1.0" encoding="utf-8"?>
<manifest xmlns:android="http://schemas.android.com/apk/res/android"
          package="com.jetbrains.simplelogin.kotlinmultiplatformsandbox" >
    <uses-permission android:name="android.permission.INTERNET"/>
</manifest>
```

## Update Android and iOS apps

You've already updated the API of the shared module by adding the `suspend` modifier to the `greet()` function. Now you
need to update native (iOS, Android) parts of the project, so they can properly handle the result of calling the
`greet()` function.

### Android app

As both the shared module and the Android application are written in Kotlin, using shared code from Android is
<<<<<<< HEAD
straightforward.

1. In `androidApp/src/main/java`, locate the `MainActivity.kt` file and update the following class replacing previous implementation:

   ```kotlin
   import androidx.compose.runtime.*
   
   class MainActivity : ComponentActivity() {
       override fun onCreate(savedInstanceState: Bundle?) {
           super.onCreate(savedInstanceState)
           setContent {
               MyApplicationTheme {
                   Surface(
                       modifier = Modifier.fillMaxSize(),
                       color = MaterialTheme.colors.background
                   ) {
                       var text by remember { mutableStateOf("Loading") }
                       LaunchedEffect(true) {
                           text = try {
                               Greeting().greet()
                           } catch (e: Exception) {
                               e.localizedMessage ?: "error"
                           }
                       }
                       GreetingView(text)
                   }
               }
           }
       }
   }
   ```

   The `greet()` function is now called inside `LaunchedEffect` to avoid recalling it on each recomposition.
2. Build the project to update the shared module. It'll be useful for the next part, iOS app. 
=======
straightforward:

In `androidApp/src/main/java`, locate the `MainActivity.kt` file and update the following class replacing previous implementation:

```kotlin
import androidx.compose.runtime.*

class MainActivity : ComponentActivity() {
    override fun onCreate(savedInstanceState: Bundle?) {
        super.onCreate(savedInstanceState)
        setContent {
            MyApplicationTheme {
                Surface(
                    modifier = Modifier.fillMaxSize(),
                    color = MaterialTheme.colors.background
                ) {
                    var text by remember { mutableStateOf("Loading") }
                    LaunchedEffect(true) {
                        text = try {
                            Greeting().greeting()
                        } catch (e: Exception) {
                            e.localizedMessage ?: "error"
                        }
                    }
                    GreetingView(text)
                }
            }
        }
    }
}
```

The `greeting()` function is now called inside `LaunchedEffect` to avoid recalling it on each recomposition.
>>>>>>> 7df3803d

### iOS app

For the iOS part of the project, you'll make use of [SwiftUI](https://developer.apple.com/xcode/swiftui/) to build the user
interface and the [Model–view–viewmodel](https://en.wikipedia.org/wiki/Model–view–viewmodel) pattern to connect the UI to
the shared module, which contains all the business logic.

The module is already connected to the iOS project — the Android Studio plugin wizard did all the configuration. The module
is already imported and used in `ContentView.swift` with `import shared`.

1. Launch your Xcode app and select **Open a project or file**.
2. Navigate to your project, for example **KotlinMultiplatformSandbox**, and select the `iosApp` folder. Click **Open**.
3. In `iosApp/iOSApp.swift`, update the entry point for your app:
   
   ```swift
   @main
   struct iOSApp: App {
       var body: some Scene {
           WindowGroup {
               ContentView(viewModel: ContentView.ViewModel())
           }
       }
   }
   ```

4. In `iosApp/ContentView.swift`, create a `ViewModel` class for `ContentView`, which will prepare and manage data
   for it:

    ```swift
    import SwiftUI
    import shared
    
    struct ContentView: View {
        @ObservedObject private(set) var viewModel: ViewModel
    
        var body: some View {
            Text(viewModel.text)
        }
    }
     
    extension ContentView {
        class ViewModel: ObservableObject {
            @Published var text = "Loading..."
            init() {
                // Data will be loaded here
            }
        }
    }
    ```

   * `ViewModel` is declared as an extension to `ContentView`, as they are closely connected.
   * The [Combine framework](https://developer.apple.com/documentation/combine) connects the view model (`ContentView.ViewModel`)
   with the view (`ContentView`).
   * `ContentView.ViewModel` is declared as an `ObservableObject`.
   * The `@Published` wrapper is used for the `text` property.
   * The `@ObservedObject` property wrapper is used to subscribe to the view model.

   Now the view model will emit signals whenever this property changes.

<<<<<<< HEAD
5. Call the `greet()` function, which now also loads data from the SpaceX API, and save the result in the `text` property:
=======
5. If you see an error saying that the shared module is unresolved, run the app.
6. Call the `greeting()` function, which now also loads data from the SpaceX API, and save the result in the `text` property:
>>>>>>> 7df3803d

    ```swift
    class ViewModel: ObservableObject {
        @Published var text = "Loading..."
        init() {
            Greeting().greet { greeting, error in
                DispatchQueue.main.async {
                    if let greeting = greeting {
                        self.text = greeting
                    } else {
                        self.text = error?.localizedDescription ?? "error"
                    }
                }
            }
        }
    }
    ```

   * Kotlin/Native [provides bidirectional interoperability with Objective-C](https://kotlinlang.org/docs/native-objc-interop.html#mappings), thus
   Kotlin concepts, including `suspend` functions, are mapped to the corresponding Swift/Objective-C concepts and vice versa. When you
   compile a Kotlin module into an Apple framework, suspending functions are available in it as functions with
   callbacks (`completionHandler`).
   * The `greet()` function was marked with the `@Throws(Exception::class)` annotation. So any exceptions that are
   instances of the `Exception` class or its subclass will be propagated as `NSError`, so you can handle them in the `completionHandler`.
   * When calling Kotlin `suspend` functions from Swift, completion handlers might be called on threads other than main,
   see the [iOS integration](native-ios-integration.md#completion-handlers) in the Kotlin/Native memory manager.
   That's why `DispatchQueue.main.async` is used to update `text` property.

6. Re-run both **androidApp** and **iosApp** configurations from Android Studio to make sure your app's logic is synced:

    ![Final results](multiplatform-mobile-upgrade.png){width="500"}

## Next step

In the final part of the tutorial, you'll wrap up your project and see what steps to take next.

**[Proceed to the next part](multiplatform-mobile-wrap-up.md)**

### See also

* Explore various approaches to [composition of suspending functions](composing-suspending-functions.md).
* Learn more about the [interoperability with Objective-C frameworks and libraries](native-objc-interop.md).
* Complete this tutorial on [networking and data storage](multiplatform-mobile-ktor-sqldelight.md).

## Get help

* **Kotlin Slack**. Get an [invite](https://surveys.jetbrains.com/s3/kotlin-slack-sign-up) and join the [#multiplatform](https://kotlinlang.slack.com/archives/C3PQML5NU) channel.
* **Kotlin issue tracker**. [Report a new issue](https://youtrack.jetbrains.com/newIssue?project=KT).<|MERGE_RESOLUTION|>--- conflicted
+++ resolved
@@ -21,22 +21,6 @@
   network operations.
 * [Ktor](https://ktor.io/), a framework as an HTTP client for retrieving data over the internet.
 
-<<<<<<< HEAD
-=======
-#### If you use Kotlin prior to version 1.7.20
-
-If you use Kotlin 1.7.20 and later, you already have the new Kotlin/Native memory manager enabled by default.
-If it's not the case, add the following to the end of the `build.gradle.kts` file:
-
-```kotlin
-kotlin.targets.withType(org.jetbrains.kotlin.gradle.plugin.mpp.KotlinNativeTarget::class.java) {
-    binaries.all {
-        binaryOptions["memoryModel"] = "experimental"
-    }
-}
-```
-
->>>>>>> 7df3803d
 ### kotlinx.serialization
 
 For `kotlinx.serialization`, you need the plugin required by the build system. The Kotlin serialization plugin is shipped
@@ -198,7 +182,7 @@
 To access the internet, the Android application needs appropriate permission. Since all network requests are made from the
 shared module, it makes sense to add the internet access permission to its manifest.
 
-Update your `androidApp/src/main/AndroidManifest.xml` file as follows:
+Update your `androidApp/src/main/AndroidManifest.xml` file with the access permission:
 
 ```xml
 <?xml version="1.0" encoding="utf-8"?>
@@ -217,7 +201,6 @@
 ### Android app
 
 As both the shared module and the Android application are written in Kotlin, using shared code from Android is
-<<<<<<< HEAD
 straightforward.
 
 1. In `androidApp/src/main/java`, locate the `MainActivity.kt` file and update the following class replacing previous implementation:
@@ -251,42 +234,7 @@
    ```
 
    The `greet()` function is now called inside `LaunchedEffect` to avoid recalling it on each recomposition.
-2. Build the project to update the shared module. It'll be useful for the next part, iOS app. 
-=======
-straightforward:
-
-In `androidApp/src/main/java`, locate the `MainActivity.kt` file and update the following class replacing previous implementation:
-
-```kotlin
-import androidx.compose.runtime.*
-
-class MainActivity : ComponentActivity() {
-    override fun onCreate(savedInstanceState: Bundle?) {
-        super.onCreate(savedInstanceState)
-        setContent {
-            MyApplicationTheme {
-                Surface(
-                    modifier = Modifier.fillMaxSize(),
-                    color = MaterialTheme.colors.background
-                ) {
-                    var text by remember { mutableStateOf("Loading") }
-                    LaunchedEffect(true) {
-                        text = try {
-                            Greeting().greeting()
-                        } catch (e: Exception) {
-                            e.localizedMessage ?: "error"
-                        }
-                    }
-                    GreetingView(text)
-                }
-            }
-        }
-    }
-}
-```
-
-The `greeting()` function is now called inside `LaunchedEffect` to avoid recalling it on each recomposition.
->>>>>>> 7df3803d
+2. Build the project to update the shared module. It'll be useful for the next part, iOS app.
 
 ### iOS app
 
@@ -346,12 +294,7 @@
 
    Now the view model will emit signals whenever this property changes.
 
-<<<<<<< HEAD
 5. Call the `greet()` function, which now also loads data from the SpaceX API, and save the result in the `text` property:
-=======
-5. If you see an error saying that the shared module is unresolved, run the app.
-6. Call the `greeting()` function, which now also loads data from the SpaceX API, and save the result in the `text` property:
->>>>>>> 7df3803d
 
     ```swift
     class ViewModel: ObservableObject {
