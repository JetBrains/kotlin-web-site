[//]: # (title: Numbers)

## Integer types

Kotlin provides a set of built-in types that represent numbers.  
For integer numbers, there are four types with different sizes and value ranges:

| Type	    | Size (bits) | Min value                                    | Max value                                      |
|----------|-------------|----------------------------------------------|------------------------------------------------|
| `Byte`	  | 8           | -128                                         | 127                                            |
| `Short`	 | 16          | -32768                                       | 32767                                          |
| `Int`	   | 32          | -2,147,483,648 (-2<sup>31</sup>)             | 2,147,483,647 (2<sup>31</sup> - 1)             |
| `Long`	  | 64          | -9,223,372,036,854,775,808 (-2<sup>63</sup>) | 9,223,372,036,854,775,807 (2<sup>63</sup> - 1) |

> In addition to signed integer types, Kotlin also provides unsigned integer types.
> As unsigned integers are aimed at a different set of use cases, they are covered separately.
> See the [](unsigned-integer-types.md) page.
> 
{style="tip"}

When you initialize a variable with no explicit type specification, the compiler automatically infers the type with the 
smallest range enough to represent the value starting from `Int`. If it doesn't exceed the range of `Int`, the type is `Int`.
If it does exceed that range, the type is `Long`. To specify the `Long` value explicitly, append the suffix `L` to the value.
To use the `Byte` or `Short` type, specify it explicitly in the declaration. 
Explicit type specification triggers the compiler to check that the value doesn't exceed the range of the specified type.

```kotlin
val one = 1 // Int
val threeBillion = 3000000000 // Long
val oneLong = 1L // Long
val oneByte: Byte = 1
```

## Floating-point types

For real numbers, Kotlin provides floating-point types `Float` and `Double` that adhere to the [IEEE 754 standard](https://en.wikipedia.org/wiki/IEEE_754).
`Float` reflects the IEEE 754 _single precision_, while `Double` reflects _double precision_.

These types differ in their size and provide storage for floating-point numbers with different precision:

| Type	    | Size (bits) | Significant bits | Exponent bits | Decimal digits |
|----------|-------------|------------------|---------------|----------------|
| `Float`	 | 32          | 24               | 8             | 6-7            |
| `Double` | 64          | 53               | 11            | 15-16          |    

You can initialize `Double` and `Float` variables only with numbers that have a fractional part.
Separate the fractional part from the integer part by a period (`.`)

For variables initialized with fractional numbers, the compiler infers the `Double` type:

```kotlin
val pi = 3.14          // Double
<<<<<<< HEAD
// val one: Double = 1 // Error: type mismatch, inferred Int

=======
// val one: Double = 1 // Int is inferred
// Initializer type mismatch
>>>>>>> 6f2c27a7
val oneDouble = 1.0    // Double
```

To explicitly specify the `Float` type for a value, add the suffix `f` or `F`.
If a value provided in this way contains more than 7 decimal digits, it is rounded:

```kotlin
val e = 2.7182818284           // Double
val eFloat = 2.7182818284f // Float, actual value is 2.7182817
```

Unlike in some other languages, there are no implicit widening conversions for numbers in Kotlin.
For example, a function with a `Double` parameter can be called only on `Double` values, but not `Float`,
`Int`, or other numeric values:

```kotlin
fun main() {
//sampleStart
    fun printDouble(x: Double) { print(x) }

    val x = 1.0
    val xInt = 1    
    val xFloat = 1.0f 

    printDouble(x)
    // printDouble(xInt)   
    // Argument type mismatch
    // printDouble(xFloat)
    // Argument type mismatch
//sampleEnd
}
```
{kotlin-runnable="true"}

To convert numeric values to different types, use [explicit conversions](#explicit-number-conversions).

## Literal constants for numbers

There are several kinds of literal constants for integral values:

* Decimals: `123`
* Longs, ending with the capital `L`: `123L`
* Hexadecimals: `0x0F`
* Binaries: `0b00001011`

> Octal literals are not supported in Kotlin.
>
{style="note"}

Kotlin also supports conventional notation for floating-point numbers:

<<<<<<< HEAD
* Doubles (default when the fractional part does not end with a letter): `123.5`, `123.5e10`
* Floats, ending with the letter `f` or `F`: `123.5f`
=======
* Doubles (the fractional part without other tags): `123.5`, `123.5e10`
* Floats, tagged by `f` or `F`: `123.5f`
>>>>>>> 6f2c27a7

You can use underscores to make number constants more readable:

```kotlin
val oneMillion = 1_000_000
val creditCardNumber = 1234_5678_9012_3456L
val socialSecurityNumber = 999_99_9999L
val hexBytes = 0xFF_EC_DE_5E
val bytes = 0b11010010_01101001_10010100_10010010
val bigFractional = 1_234_567.7182818284
```

> There are also special tags for unsigned integer literals.  
> Read more about [literals for unsigned integer types](unsigned-integer-types.md).
> 
{style="tip"}

## Boxing and caching numbers on the Java Virtual Machine

The way JVM stores numbers can make your code behave counterintuitively because of the cache used by default
for small (byte-sized) numbers.

JVM stores numbers as primitive types: `int`, `double`, and so on.
When you use [generic types](generics.md) or create a nullable number reference such as `Int?`, numbers are boxed in Java classes
such as `Integer` or `Double`.

<<<<<<< HEAD
JVM applies a [memory optimization](https://docs.oracle.com/javase/specs/jls/se22/html/jls-5.html#jls-5.1.7)
to `Integer` and other types that can represent numbers between `−128` and `127`:
all nullable references to such objects are referring to the same cached object.
=======
The JVM applies [memory optimization](https://docs.oracle.com/javase/specs/jls/se22/html/jls-5.html#jls-5.1.7)
to `Integer` objects that represent numbers between `−128` and `127`:
all nullable references to such objects are referring to the same object.
>>>>>>> 6f2c27a7
For example, nullable objects in the following code are [referentially equal](equality.md#referential-equality):

```kotlin
fun main() {
//sampleStart
    val a: Int = 100
    val boxedA: Int? = a
    val anotherBoxedA: Int? = a
    
    println(boxedA === anotherBoxedA) // true
//sampleEnd
}
```
{kotlin-runnable="true" kotlin-min-compiler-version="1.3"}

For a number outside of this range the nullable objects are different, but [structurally equal](equality.md#structural-equality):

```kotlin
fun main() {
//sampleStart
    val b: Int = 10000
    val boxedB: Int? = b
    val anotherBoxedB: Int? = b
    
    println(boxedB === anotherBoxedB) // false
    println(boxedB == anotherBoxedB) // true
//sampleEnd
}
```
{kotlin-runnable="true" kotlin-min-compiler-version="1.3"}

For this reason, Kotlin warns about using referential equality with boxable numbers and literals
with the following message: "Identity equality for arguments of types ... and ... is prohibited."
When comparing `Int`, `Short`, `Long`, and `Byte` types (as well as `Char` and `Boolean`), use only
structural equality check to get consistent results.

## Explicit number conversions

Due to different representations, number types _are not subtypes_ of each other.
As a consequence, smaller types are _not_ implicitly converted to bigger types and vice versa.
For example, assigning a value of type `Byte` to an `Int` variable requires an explicit conversion:

```kotlin
fun main() {
//sampleStart
    val byte: Byte = 1 // OK, literals are checked statically
    // val intAssignedByte: Int = byte 
    // Initializer type mismatch
    val intConvertedByte: Int = byte.toInt()
    
    println(intConvertedByte)
//sampleEnd
}
```
{kotlin-runnable="true" kotlin-min-compiler-version="1.3"}

All number types support conversions to other types:

* `toByte(): Byte` (deprecated for [Float](https://kotlinlang.org/api/core/kotlin-stdlib/kotlin/-float/to-byte.html) and [Double](https://kotlinlang.org/api/core/kotlin-stdlib/kotlin/-double/to-byte.html))
* `toShort(): Short`
* `toInt(): Int`
* `toLong(): Long`
* `toFloat(): Float`
* `toDouble(): Double`

In many cases, there is no need for explicit conversion because the type is inferred from the context,
and arithmetical operators are overloaded for appropriate conversions. For example:

```kotlin
fun main() {
//sampleStart
    val l = 1L + 3       // Long + Int => Long
    println(l is Long) // true
//sampleEnd
}
```
{kotlin-runnable="true" kotlin-min-compiler-version="1.5"}

### Reasoning against implicit conversions

If numbers of different types were converted implicitly, we could sometimes lose equality and identity silently.
For example, imagine `Int` was a subtype of `Long`:

```kotlin
// Hypothetical code, does not actually compile:
val a: Int? = 1     // A boxed Int (java.lang.Integer)
val b: Long? = a // Implicit conversion yields a boxed Long (java.lang.Long)
print(b == a)      // Prints "false" as Long.equals() checks not only the value but whether the other number is Long as well
```

## Operations on numbers

Kotlin supports the standard set of arithmetical operations over numbers: `+`, `-`, `*`, `/`, `%`. They are declared
as members of appropriate classes:

```kotlin
fun main() {
//sampleStart
    println(1 + 2)
    println(2_500_000_000L - 1L)
    println(3.14 * 2.71)
    println(10.0 / 3)
//sampleEnd
}
```
{kotlin-runnable="true" kotlin-min-compiler-version="1.3"}

You can override these operators in custom number classes.
See [Operator overloading](operator-overloading.md) for details.

### Division of integers

Division between integer numbers always returns an integer number. Any fractional part is discarded.

```kotlin
fun main() {
//sampleStart
    val x = 5 / 2
    // println(x == 2.5) 
    // Operator '==' cannot be applied to 'Int' and 'Double'
    println(x == 2)   
    // true
//sampleEnd
}
```
{kotlin-runnable="true" kotlin-min-compiler-version="1.3"}

This is true for a division between any two integer types:

```kotlin
fun main() {
//sampleStart
    val x = 5L / 2
    println(x == 2L) // But not `x == 2`, as Long (x) cannot be compared to Int (2)
//sampleEnd
}
```
{kotlin-runnable="true" kotlin-min-compiler-version="1.3"}

To return a division result with the fractional part, explicitly convert one of the arguments to a floating-point type:

```kotlin
fun main() {
//sampleStart
    val x = 5 / 2.toDouble()
    println(x == 2.5)
//sampleEnd
}
```
{kotlin-runnable="true" kotlin-min-compiler-version="1.3"}

### Bitwise operations

Kotlin provides a set of _bitwise operations_ on integer numbers. They operate on the binary level directly with
bits of the numbers' representation.
Bitwise operations are represented by functions that can be called in infix form. They can be applied only to `Int` and `Long`:

```kotlin
fun main() {
//sampleStart
    val x = 1
    val xShiftedLeft = (x shl 2)
    println(xShiftedLeft)  
    // 4
    
    val xAnd = x and 0x000FF000
    println(xAnd)          
    // 0
//sampleEnd
}
```

The complete list of bitwise operations:

* `shl(bits)` – signed shift left
* `shr(bits)` – signed shift right
* `ushr(bits)` – unsigned shift right
* `and(bits)` – bitwise **AND**
* `or(bits)` – bitwise **OR**
* `xor(bits)` – bitwise **XOR**
* `inv()` – bitwise inversion

### Floating-point numbers comparison

The operations on floating-point numbers discussed in this section are:

* Equality checks: `a == b` and `a != b`
* Comparison operators: `a < b`, `a > b`, `a <= b`, `a >= b`
* Range instantiation and range checks: `a..b`, `x in a..b`, `x !in a..b`

When the operands `a` and `b` are statically known to be `Float` or `Double` or their nullable counterparts (the type is
declared or inferred or is a result of a [smart cast](typecasts.md#smart-casts)), the operations on the
numbers and the range that they form follow the [IEEE 754 Standard for Floating-Point Arithmetic](https://en.wikipedia.org/wiki/IEEE_754).

However, to support generic use cases and provide total ordering, the behavior is different for operands that are **not**
statically typed as floating-point numbers. For example, `Any`, `Comparable<...>`, or `Collection<T>` types. In this case, the 
operations use the `equals` and `compareTo` implementations for `Float` and `Double`. As a result:

* `NaN` is considered equal to itself
* `NaN` is considered greater than any other element including `POSITIVE_INFINITY`
* `-0.0` is considered less than `0.0`

Here is an example that shows the difference in behavior between operands statically typed as floating-point numbers 
(`Double.NaN`) and operands **not** statically typed as floating-point numbers (`listOf(T)`).

```kotlin
fun main() {
    //sampleStart
    // Operand statically typed as floating-point number
    println(Double.NaN == Double.NaN)                 // false
    // Operand NOT statically typed as floating-point number
    // So NaN is equal to itself
    println(listOf(Double.NaN) == listOf(Double.NaN)) // true

    // Operand statically typed as floating-point number
    println(0.0 == -0.0)                              // true
    // Operand NOT statically typed as floating-point number
    // So -0.0 is less than 0.0
    println(listOf(0.0) == listOf(-0.0))              // false

    println(listOf(Double.NaN, Double.POSITIVE_INFINITY, 0.0, -0.0).sorted())
    // [-0.0, 0.0, Infinity, NaN]
    //sampleEnd
}
```
{kotlin-runnable="true" kotlin-min-compiler-version="1.3" id="kotlin-numbers-floating-comp"}<|MERGE_RESOLUTION|>--- conflicted
+++ resolved
@@ -50,13 +50,9 @@
 
 ```kotlin
 val pi = 3.14          // Double
-<<<<<<< HEAD
-// val one: Double = 1 // Error: type mismatch, inferred Int
-
-=======
 // val one: Double = 1 // Int is inferred
+
 // Initializer type mismatch
->>>>>>> 6f2c27a7
 val oneDouble = 1.0    // Double
 ```
 
@@ -108,13 +104,8 @@
 
 Kotlin also supports conventional notation for floating-point numbers:
 
-<<<<<<< HEAD
 * Doubles (default when the fractional part does not end with a letter): `123.5`, `123.5e10`
 * Floats, ending with the letter `f` or `F`: `123.5f`
-=======
-* Doubles (the fractional part without other tags): `123.5`, `123.5e10`
-* Floats, tagged by `f` or `F`: `123.5f`
->>>>>>> 6f2c27a7
 
 You can use underscores to make number constants more readable:
 
@@ -141,15 +132,9 @@
 When you use [generic types](generics.md) or create a nullable number reference such as `Int?`, numbers are boxed in Java classes
 such as `Integer` or `Double`.
 
-<<<<<<< HEAD
 JVM applies a [memory optimization](https://docs.oracle.com/javase/specs/jls/se22/html/jls-5.html#jls-5.1.7)
-to `Integer` and other types that can represent numbers between `−128` and `127`:
+to `Integer` and other objects that represent numbers between `−128` and `127`:
 all nullable references to such objects are referring to the same cached object.
-=======
-The JVM applies [memory optimization](https://docs.oracle.com/javase/specs/jls/se22/html/jls-5.html#jls-5.1.7)
-to `Integer` objects that represent numbers between `−128` and `127`:
-all nullable references to such objects are referring to the same object.
->>>>>>> 6f2c27a7
 For example, nullable objects in the following code are [referentially equal](equality.md#referential-equality):
 
 ```kotlin
