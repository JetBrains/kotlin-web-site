[//]: # (title: Get started with Kotlin)

<<<<<<< HEAD
Is Kotlin your first programming language? Check out our [learning materials](learning-materials-overview.md).
=======
Kotlin is a modern programming language that makes developers happier.
Concise, safe, and interoperable. Easy to pick up, so you can create powerful applications immediately.
>>>>>>> 11ebf9f2

> If you are at the very beginning and Kotlin is your first programming language, we recommend you to start with [learning materials](learning-materials-overview.md).
>
{type="note"}

## Meet your goal with the Kotlin ecosystem

<tabs>

<tab title="Backend app">

Kotlin makes server-side development easy and concise, no matter if you have no prior backend experience or an experienced server-side developer. Here we will help you with your first step in developing Kotlin server applications.

1. Install the [latest version of IntelliJ IDEA Ultimate](https://www.jetbrains.com/idea/download/)

2. Create the project using one of the following frameworks:

   * **Spring** – mature family of frameworks with established ecosystem, used by millions of developers worldwide. Spring provides verified tools for everyday usage from DB interaction to security. [Use the tutorial](https://spring.io/guides/tutorials/spring-webflux-kotlin-rsocket/) to start with it.
   * **Ktor** – the lightweight framework for those who value freedom in making architectural decisions. 100% Kotlin native framework, which does not force you to use any specific libraries – develop backend apps in your way. [Go through our hands-on](https://play.kotlinlang.org/hands-on/Creating%20a%20WebSocket%20Chat%20with%20Ktor/01_introduction) to get started.

3. Leverage the power of the [Kotlin standard library](https://kotlinlang.org/api/latest/jvm/stdlib/), for example, [collections](collections-overview.md).

4. Use other Kotlin libraries in your application:
   * To go more in-depth with Kotlin and Ktor, you can make your application asynchronous with [kotlinx.coroutines](coroutines-guide.md).
   * Take a look at the [Exposed](https://github.com/JetBrains/Exposed) library and use it to save messages and add a database to your application.

5. Use [third-party libraries](https://blog.jetbrains.com/kotlin/2020/11/server-side-development-with-kotlin-frameworks-and-libraries/) to get more capabilities:
   * [jdbi](https://jdbi.org/#_kotlin), [jooq](https://www.jooq.org/doc/3.0/manual/getting-started/jooq-and-kotlin/), [JPA with Spring Data](https://spring.io/guides/tutorials/spring-boot-kotlin/#_persistence_with_jpa) to access databases from Kotlin code.
   * [Kotest](https://kotest.io/) – a testing library with support for Kotlin multiplatform projects.
   * [graphql-kotlin](https://expediagroup.github.io/graphql-kotlin/docs/getting-started.html) to work with GraphQL.

6. Learn more Kotlin for server-side:
   * Write your first unit test TODO: add a link after merge PR.
   * [Mix Kotlin and Java code in your application](mixing-java-kotlin-intellij.md).
   * [Add dependencies using Gradle](gradle.md).
   * Learn how Kotlin is used for server-side development in [DoorDash](https://kotlinlang.org/lp/server-side/case-studies/doordash), [Atlassian](https://www.youtube.com/watch?v=4GkoB4hZUnw), [Amazon](https://talkingkotlin.com/qldb/?_ga=2.194721837.1273405507.1615277998-602697560.1599818467) and [many other](https://kotlinlang.org/lp/server-side/case-studies/).

7. Join the Kotlin server-side community:
   * **Slack**: [get an invite](https://surveys.jetbrains.com/s3/kotlin-slack-sign-up) and join [#getting-started](https://kotlinlang.slack.com/archives/C0B8MA7FA), [#server](https://kotlinlang.slack.com/archives/C0B8RC352), [#spring](https://kotlinlang.slack.com/archives/C0B8ZTWE4), or [#ktor](https://kotlinlang.slack.com/archives/C0A974TJ9) channels.
   * **StackOverflow**: Subscribe to the [“kotlin”](https://stackoverflow.com/questions/tagged/kotlin), ["spring-kotlin"](https://stackoverflow.com/questions/tagged/spring-kotlin), or ["ktor"](https://stackoverflow.com/questions/tagged/ktor) tags.

8. Follow Kotlin on [Twitter](https://twitter.com/kotlin), [Reddit](https://www.reddit.com/r/Kotlin/), [Youtube](https://www.youtube.com/channel/UCP7uiEZIqci43m22KDl0sNw) and don't miss the important ecosystem updates.

If you encountered any difficulties or problems, report an issue to our [issue tracker](https://youtrack.jetbrains.com/issues/KT).

</tab>

<tab title="Cross-platform mobile app">

Here you'll learn how to develop and improve your cross-platform mobile application using Kotlin Multiplatform Mobile (KMM).

1. [Install Android Studio and set up your environment](https://kotlinlang.org/docs/mobile/setup.html).

2. Create your first KMM application:

    * To start from scratch, [create a basic KMM application with the project wizard](https://kotlinlang.org/docs/mobile/create-first-app.html).
    * If you have an existing Android application and want to make it cross-platform, complete the tutorial [Make your Android application work on iOS](https://kotlinlang.org/docs/mobile/integrate-in-existing-app.html).
    * If you prefer real-life examples, clone and play with an existing project –  the networking and data storage project from the [hands-on tutorial](https://play.kotlinlang.org/hands-on/Networking%20and%20Data%20Storage%20with%20Kotlin%20Multiplatfrom%20Mobile/01_Introduction) or any [KMM sample](https://kotlinlang.org/docs/mobile/samples.html). 
   
3. Use the variety of Kotlin libraries to implement the needed business logic all in the shared module:
    * Powerful [Kotlin standard library](https://kotlinlang.org/api/latest/jvm/stdlib/).
    * Ktor for networking ([docs](https://ktor.io/) and [sample](https://kotlinlang.org/docs/mobile/use-ktor-for-networking.html)).
    * Serialization ([docs](serialization.md) and [sample](https://play.kotlinlang.org/hands-on/Networking%20and%20Data%20Storage%20with%20Kotlin%20Multiplatfrom%20Mobile/04_Creating_a_data_model)).
    * Coroutines for concurrency ([docs](https://kotlinlang.org/docs/mobile/concurrency-overview.html) and [sample](https://kotlinlang.org/docs/mobile/concurrency-and-coroutines.html)).
    * DateTime ([docs](https://github.com/Kotlin/kotlinx-datetime#readme)).
   
   Learn more about [adding dependencies](https://kotlinlang.org/docs/mobile/add-dependencies.html).

4. Use third-party libraries to get more capabilities:
    * [SQLDelight](https://cashapp.github.io/sqldelight/) for data storage ([sample](https://kotlinlang.org/docs/mobile/configure-sqldelight-for-data-storage.html)).
    * [The community-driven list of Kotlin Multiplatform libraries](https://libs.kmp.icerock.dev/).
   
5. Learn more Kotlin for KMM:
   * Look through [KMM samples on GitHub](https://kotlinlang.org/docs/mobile/samples.html).
   * [Create and publish a multiplatform library](mpp-create-lib.md).
   * Learn how KMM is used in [Netflix](https://netflixtechblog.com/netflix-android-and-ios-studio-apps-kotlin-multiplatform-d6d4d8d25d23), [VWWare](https://kotlinlang.org/lp/mobile/case-studies/vmware/), [Yandex](https://kotlinlang.org/lp/mobile/case-studies/yandex/) and [many other](https://kotlinlang.org/lp/mobile/case-studies/).
   * Learn more about [Kotlin Multiplatform](mpp-intro.md).

6. Join the Kotlin Multiplatform community:

    * **Slack**: [get an invite](https://surveys.jetbrains.com/s3/kotlin-slack-sign-up) and join [#getting-started](https://kotlinlang.slack.com/archives/C0B8MA7FA) and [#multiplatform](https://kotlinlang.slack.com/archives/C3PQML5NU) channels.
    * **StackOverflow**: Subscribe to the [“kotlin-multiplatform” tag](https://stackoverflow.com/questions/tagged/kotlin-multiplatform).

7. Follow Kotlin on [Twitter](https://twitter.com/kotlin), [Reddit](https://www.reddit.com/r/Kotlin/), [Youtube](https://www.youtube.com/channel/UCP7uiEZIqci43m22KDl0sNw) and don't miss the important ecosystem updates.

If you encountered any difficulties or problems, report an issue to our [issue tracker](https://youtrack.jetbrains.com/issues/KT).
   
</tab>

<tab title="Web frontend app">

Kotlin provides the ability to transpile your Kotlin code, the Kotlin standard library, and any compatible dependencies to JavaScript.

1. Install the [latest version of IntelliJ IDEA](http://www.jetbrains.com/idea/download/index.html).

2. Create your first web frontend application:

   * To start from scratch, [create a basic browser application with the IntelliJ IDEA project wizard](js-project-setup.md).
   * Or go to [Building Web Applications with React and Kotlin/JS hands-on](https://play.kotlinlang.org/hands-on/Building%20Web%20Applications%20with%20React%20and%20Kotlin%20JS/01_Introduction). It includes a sample project that can serve as a good starting point for your own projects, and contains useful snippets and templates.

3. Leverage the power of the [Kotlin standard library](https://kotlinlang.org/api/latest/jvm/stdlib/), for example, [collections](collections-overview.md).

4. Use other Kotlin libraries in your application:

   * The [kotlinx.browser](browser-api-dom.md) library lets you access browser-specific functionality, which includes typical top-level objects such as document and window.
   * The [kotlinx.html](typesafe-html-dsl.md) library provides the ability to generate DOM elements using statically typed HTML builders.
   * [Kotlin wrappers](https://github.com/JetBrains/kotlin-wrappers) for popular JavaScript libraries, such as [React](https://reactjs.org/), [Mocha](https://mochajs.org/), and [styled-components](https://www.styled-components.com/).
   * [Ktor](https://ktor.io/) for networking.
   * [Learn more about adding dependencies](https://kotlinlang.org/docs/mobile/add-dependencies.html).

5. Use third-party libraries to get more capabilities:
   
   * Use community-maintained [KVision](https://kvision.io/) or [fritz2](https://www.fritz2.dev/) frameworks, that take full advantage of Kotlin concepts, its expressive power and conciseness.
   
6. Learn more Kotlin web frontend:

   * The [new Kotlin/JS IR compiler](js-ir-compiler.md) (currently with [Alpha](components-stability.md) stability) comes with a number of improvements over the current default compiler.
   * [How to use dependencies from npm](using-packages-from-npm.md).
   * [How to use Kotlin code from JavaScript](/js-to-kotlin-interop.md).

7. Join the Kotlin web frontend community:

   * **Slack**: [get an invite](https://surveys.jetbrains.com/s3/kotlin-slack-sign-up) and join [#getting-started](https://kotlinlang.slack.com/archives/C0B8MA7FA) and [#javascript](https://kotlinlang.slack.com/archives/C0B8L3U69) channels.
   * **StackOverflow**: Subscribe to the [“kotlin-js” tag](https://stackoverflow.com/questions/tagged/kotlin-js).

8. Follow Kotlin on [Twitter](https://twitter.com/kotlin), [Reddit](https://www.reddit.com/r/Kotlin/), [Youtube](https://www.youtube.com/channel/UCP7uiEZIqci43m22KDl0sNw) and don't miss the important ecosystem updates.

If you encountered any difficulties or problems, report an issue to our [issue tracker](https://youtrack.jetbrains.com/issues/KT).

</tab>

</tabs>
<|MERGE_RESOLUTION|>--- conflicted
+++ resolved
@@ -1,11 +1,7 @@
 [//]: # (title: Get started with Kotlin)
 
-<<<<<<< HEAD
-Is Kotlin your first programming language? Check out our [learning materials](learning-materials-overview.md).
-=======
 Kotlin is a modern programming language that makes developers happier.
 Concise, safe, and interoperable. Easy to pick up, so you can create powerful applications immediately.
->>>>>>> 11ebf9f2
 
 > If you are at the very beginning and Kotlin is your first programming language, we recommend you to start with [learning materials](learning-materials-overview.md).
 >
