--- conflicted
+++ resolved
@@ -895,10 +895,6 @@
   > * The version of Gradle is between 7.0 and 7.1.1 inclusively.
   > * Gradle compiles Kotlin DSL scripts.
   > * There is no running Kotlin daemon.
-<<<<<<< HEAD
-  > 
-=======
->>>>>>> 58c0fe3d
   > To overcome this, upgrade Gradle to the version 7.2 (or higher) or use the `kotlin.daemon.jvmargs` property – see the following item.
   >
   {type="warning"}
