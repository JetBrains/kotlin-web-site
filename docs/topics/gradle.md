--- conflicted
+++ resolved
@@ -819,11 +819,7 @@
 |------|-------------|--|--------------|
 | `javaParameters` | Generate metadata for Java 1.8 reflection on method parameters |  | false |
 | `jdkHome` | Include a custom JDK from the specified location into the classpath instead of the default JAVA_HOME. Direct setting is deprecated sinсe 1.5.30, use [other ways to set this option](#set-custom-jdk-home).  |  |  |
-<<<<<<< HEAD
-| `jvmTarget` | Target version of the generated JVM bytecode | "1.6" (DEPRECATED), "1.8", "9", "10", "11", "12", "13", "14", "15", "16", "17", "18" | "%defaultJvmTargetVersion%" |
-=======
-| `jvmTarget` | Target version of the generated JVM bytecode | "1.8", "9", "10", "11", "12", "13", "14", "15", "16", "17" | "%defaultJvmTargetVersion%" |
->>>>>>> b7133d63
+| `jvmTarget` | Target version of the generated JVM bytecode | "1.8", "9", "10", "11", "12", "13", "14", "15", "16", "17", "18" | "%defaultJvmTargetVersion%" |
 | `noJdk` | Don't automatically include the Java runtime into the classpath |  | false |
 | `useOldBackend` | Use the [old JVM backend](whatsnew15.md#stable-jvm-ir-backend) |  | false |
 
