--- conflicted
+++ resolved
@@ -844,169 +844,6 @@
 | `target` | Generate JS files for specific ECMA version | "v5" | "v5" |
 | `typedArrays` | Translate primitive arrays to JS typed arrays |  | true |
 
-<<<<<<< HEAD
-=======
-### Attributes specific to JVM
-
-| Name | Description | Possible values |Default value |
-|------|-------------|-----------------|--------------|
-| `javaParameters` | Generate metadata for Java 1.8 reflection on method parameters |  | false |
-| `jdkHome` | Include a custom JDK from the specified location into the classpath instead of the default JAVA_HOME. Direct setting is deprecated sinсe 1.5.30, use [other ways to set this option](#set-custom-jdk-home).  |  |  |
-| `jvmTarget` | Target version of the generated JVM bytecode | "1.6" (DEPRECATED), "1.8", "9", "10", "11", "12", "13", "14", "15", "16", "17" | "%defaultJvmTargetVersion%" |
-| `noJdk` | Don't automatically include the Java runtime into the classpath |  | false |
-| `useOldBackend` | Use the [old JVM backend](whatsnew15.md#stable-jvm-ir-backend) |  | false |
-
-#### Check for JVM target compatibility
-
-In the build module, you may have related compile tasks, for example:
-* `compileKotlin` and `compileJava`
-* `compileTestKotlin` and `compileTestJava`
-
-> `main` and `test` source set compile tasks are not related.
->
-{type="note"}
-
-For such related tasks, the Kotlin Gradle plugin checks for JVM target compatibility. Different values of `jvmTarget` in the `kotlin` extension
-and [`targetCompatibility`](https://docs.gradle.org/current/userguide/java_plugin.html#sec:java-extension)
-in the `java` extension cause incompatibility. For example:
-the `compileKotlin` task has `jvmTarget=1.8`, and
-the `compileJava` task has (or [inherits](https://docs.gradle.org/current/userguide/java_plugin.html#sec:java-extension)) `targetCompatibility=15`.
-
-Control the behavior of this check by setting the `kotlin.jvm.target.validation.mode` property in the `build.gradle` file equal to:
-* `warning` – the default value; the Kotlin Gradle plugin will print a warning message.
-* `error` – the plugin will fail the build.
-* `ignore` – the plugin will skip the check and won't produce any messages.
-
-#### Set custom JDK home
-
-> [Setting `jdkHome` option directly is deprecated](https://youtrack.jetbrains.com/issue/KT-46541).
->
-{type="warning"}
-
-You can set the JDK home in the following ways:
-* For Gradle from 6.1 to 6.6 with the [`UsesKotlinJavaToolchain` interface and the Task DSL](#setting-jdk-version-with-the-task-dsl).
-* For Gradle 6.7 and later with [Java toolchains](#gradle-java-toolchains-support) or the [Task DSL](#setting-jdk-version-with-the-task-dsl) to set a local JDK.
-
-When you use a custom JDK, note that [kapt task workers](kapt.md#running-kapt-tasks-in-parallel)
-use [process isolation mode](https://docs.gradle.org/current/userguide/worker_api.html#changing_the_isolation_mode) only,
-and ignore the `kapt.workers.isolation` property.
-
-As before, if you don't set the toolchain or the `jdkHome` option, the Kotlin/JVM compilation uses the current user's JDK.
-
-> By default, Kotlin compile tasks use the current Gradle JDK.
->
-{type="note"}
-
-#### Gradle Java toolchains support
-
-Gradle 6.7 introduced ["Java toolchains support"](https://docs.gradle.org/current/userguide/toolchains.html).
-Using this feature, you can:
-* Use a JDK and a JRE that are different from the Gradle ones to run compilations, tests, and executables.
-* Compile and test code with a not-yet-released language version.
-
-With toolchains support, Gradle can autodetect local JDKs and install missing JDKs that Gradle requires for the build.
-Now Gradle itself can run on any JDK and still reuse the [remote build cache feature](#gradle-build-cache-support)
-for tasks that depend on a major JDK version.
-
-The Kotlin Gradle plugin supports Java toolchains for Kotlin/JVM compilation tasks. JS and Native tasks don't use toolchains.
-The Kotlin compiler always uses the JDK the Gradle daemon is running on.
-A Java toolchain:
-* Sets the [`jdkHome` option](#attributes-specific-to-jvm) available for JVM targets.
-* Sets the [`kotlinOptions.jvmTarget`](#attributes-specific-to-jvm) to the toolchain's JDK version
-  if the user doesn't set the `jvmTarget` option explicitly.
-  If the user doesn't configure the toolchain, the `jvmTarget` field will use the default value.
-  Learn more about [JVM target compatibility](#check-for-jvm-target-compatibility).
-* Affects which JDK [`kapt` workers](kapt.md#running-kapt-tasks-in-parallel) are running on.
-
-Use the following code to set a toolchain. Replace the placeholder `<MAJOR_JDK_VERSION>` with the JDK version you would like to use:
-
-<tabs group="build-script">
-<tab title="Kotlin" group-key="kotlin">
-
-```kotlin
-kotlin {
-    jvmToolchain {
-        (this as JavaToolchainSpec).languageVersion.set(JavaLanguageVersion.of(<MAJOR_JDK_VERSION>)) // "8" 
-    }
-}
-```
-
-
-</tab>
-<tab title="Groovy" group-key="groovy">
-
-```groovy
-kotlin {
-    jvmToolchain {
-        languageVersion.set(JavaLanguageVersion.of(<MAJOR_JDK_VERSION>)) // "8"
-    }
-}
-```
-
-</tab>
-</tabs>
-
-Note that setting a toolchain via the `kotlin` extension will update the toolchain for Java compile tasks as well.
-
-You can set a toolchain via the `java` extension, and Kotlin compilation tasks will use it:
-
-```kotlin
-java {
-    toolchain {
-      languageVersion.set(JavaLanguageVersion.of(<MAJOR_JDK_VERSION>)) // "8" 
-    }
-}
-```
-
-To set any JDK (even local) for the specific task, use the Task DSL.
-
-#### Setting JDK version with the Task DSL
-
-The Task DSL allows setting any JDK version for any task implementing the `UsesKotlinJavaToolchain` interface.
-At the moment, these tasks are `KotlinCompile` and `KaptTask`.
-If you want Gradle to search for the major JDK version, replace the <MAJOR_JDK_VERSION> placeholder in your build script:
-
-<tabs group="build-script">
-<tab title="Kotlin" group-key="kotlin">
-
-```kotlin
-val service = project.extensions.getByType<JavaToolchainService>()
-val customLauncher = service.launcherFor {
-    it.languageVersion.set(JavaLanguageVersion.of(<MAJOR_JDK_VERSION>)) // "8"
-}
-project.tasks.withType<UsesKotlinJavaToolchain>().configureEach {
-    kotlinJavaToolchain.toolchain.use(customLauncher)
-}
-```
-
-</tab>
-<tab title="Groovy" group-key="groovy">
-
-```groovy
-JavaToolchainService service = project.getExtensions().getByType(JavaToolchainService.class)
-Provider<JavaLauncher> customLauncher = service.launcherFor {
-    it.languageVersion.set(JavaLanguageVersion.of(<MAJOR_JDK_VERSION>)) // "8"
-}
-tasks.withType(UsesKotlinJavaToolchain::class).configureEach { task ->
-    task.kotlinJavaToolchain.toolchain.use(customLauncher)
-}
-```
-
-</tab>
-</tabs>
-
-Or you can specify the path to your local JDK and replace the placeholder `<LOCAL_JDK_VERSION>` with this JDK version:
-
-```kotlin
-tasks.withType<UsesKotlinJavaToolchain>().configureEach {
-    kotlinJavaToolchain.jdk.use(
-        "/path/to/local/jdk", // Put a path to your JDK
-        JavaVersion.<LOCAL_JDK_VERSION> // For example, JavaVersion.17
-    )
-}
-```
-
->>>>>>> 2e864934
 ## Generating documentation
 
 To generate documentation for Kotlin projects, use [Dokka](https://github.com/Kotlin/dokka);
@@ -1099,11 +936,7 @@
   ```groovy
   tasks.withType(CompileUsingKotlinDaemon::class).configureEach { task ->
       task.kotlinDaemonJvmArguments.set(["-Xmx1g", "-Xms512m"])
-<<<<<<< HEAD
       }
-=======
-   }
->>>>>>> 2e864934
   ```
   
   </tab>
