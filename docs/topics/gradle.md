--- conflicted
+++ resolved
@@ -816,13 +816,8 @@
 | Name | Description | Possible values |Default value |
 |------|-------------|-----------------|--------------|
 | `javaParameters` | Generate metadata for Java 1.8 reflection on method parameters |  | false |
-<<<<<<< HEAD
-| `jdkHome` | Include a custom JDK from the specified location into the classpath instead of the default JAVA_HOME. Direct setting is deprecated sinсe 1.5.30, use [other ways to set this option](#set-custom-jdk-home).  |  |  |
+| `jdkHome` | Include a custom JDK from the specified location into the classpath instead of the default JAVA_HOME. Direct setting is not possible, use [other ways to set this option](#set-custom-jdk-home).  |  |  |
 | `jvmTarget` | Target version of the generated JVM bytecode | "1.8", "9", "10", ..., "18" | "%defaultJvmTargetVersion%" |
-=======
-| `jdkHome` | Include a custom JDK from the specified location into the classpath instead of the default JAVA_HOME. Direct setting is not possible, use [other ways to set this option](#set-custom-jdk-home).  |  |  |
-| `jvmTarget` | Target version of the generated JVM bytecode | "1.8", "9", "10", "11", "12", "13", "14", "15", "16", "17" | "%defaultJvmTargetVersion%" |
->>>>>>> 79c4bd83
 | `noJdk` | Don't automatically include the Java runtime into the classpath |  | false |
 | `useOldBackend` | Use the [old JVM backend](whatsnew15.md#stable-jvm-ir-backend) |  | false |
 
