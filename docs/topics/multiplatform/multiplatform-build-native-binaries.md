--- conflicted
+++ resolved
@@ -281,11 +281,7 @@
 several Kotlin/Native frameworks in a Swift application is limited, but you can create an umbrella framework and
 export all these modules to it.
 
-<<<<<<< HEAD
-> You can export only [`api` dependencies](gradle.md#dependency-types) of the corresponding source set.
-=======
-> You can export only [`api` dependencies](gradle-configure-project.md#dependency-types) of the corresponding source set.  
->>>>>>> 50c268ee
+> You can export only [`api` dependencies](gradle-configure-project.md#dependency-types) of the corresponding source se
 >
 {type="note"}
 
