--- conflicted
+++ resolved
@@ -22,16 +22,8 @@
 }
 ```
 
-<<<<<<< HEAD
-You can also use [`gradle-bintray-plugin`](https://github.com/bintray/gradle-bintray-plugin) for publishing multiplatform libraries. 
-However, this plugin does not support publishing Gradle module metadata required for [hierarchical structure support](mpp-share-on-platforms.md#share-code-on-similar-platforms).
-Use [this workaround](https://github.com/bintray/gradle-bintray-plugin/issues/229#issuecomment-473123891) to enable metadata publishing 
-or migrate to the [`maven-publish` plugin](https://docs.gradle.org/current/userguide/publishing_maven.html).
-
 Complete the [tutorial on creating and publishing a multiplatform library](multiplatform-library.md) to get hands-on experience.
 
-=======
->>>>>>> 82844783
 ## Structure of publications
 
 When used with `maven-publish`, the Kotlin plugin automatically creates publications for each target that can be built on the current host, except for the Android target, 
