--- conflicted
+++ resolved
@@ -277,13 +277,8 @@
 ### Attributes specific to JVM
 
 | Name | Property name | Description | Possible values |Default value |
-<<<<<<< HEAD
 |------|---------------|-------------|----------------|--------------|
-| `jvmTarget` | `kotlin.compiler.jvmTarget` | Target version of the generated JVM bytecode | "1.6" (DEPRECATED), "1.8", "9", "10", "11", "12", "13", "14", "15", "16", "17", "18" | "%defaultJvmTargetVersion%" |
-=======
-|------|---------------|-------------|-----------------|--------------|
-| `jvmTarget` | `kotlin.compiler.jvmTarget` | Target version of the generated JVM bytecode | "1.8", "9", "10", "11", "12", "13", "14", "15", "16", "17" | "%defaultJvmTargetVersion%" |
->>>>>>> b7133d63
+| `jvmTarget` | `kotlin.compiler.jvmTarget` | Target version of the generated JVM bytecode | "1.8", "9", "10", "11", "12", "13", "14", "15", "16", "17", "18" | "%defaultJvmTargetVersion%" |
 | `jdkHome` | `kotlin.compiler.jdkHome` |  	Include a custom JDK from the specified location into the classpath instead of the default JAVA_HOME | | |
 
 ### Attributes specific to JS
