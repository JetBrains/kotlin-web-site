--- conflicted
+++ resolved
@@ -50,11 +50,7 @@
 | `tvosSimulatorArm64`    | `aarch64-apple-tvos-simulator`    | ✅             | Apple tvOS simulator 14.0 and later on Apple Silicon platforms   |
 | `tvosArm64`             | `aarch64-apple-tvos`              |               | Apple tvOS 14.0 and later on ARM64 platforms                     |
 
-<<<<<<< HEAD
-## Tier 3
-=======
 ### Tier 3
->>>>>>> d21fa8f0
 
 * The target is not guaranteed to be tested on CI.
 * We can't promise a source and binary compatibility between different compiler releases, though such changes for these
