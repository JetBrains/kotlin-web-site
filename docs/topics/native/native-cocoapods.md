[//]: # (title: CocoaPods overview and setup)

Kotlin/Native provides integration with the [CocoaPods dependency manager](https://cocoapods.org/). You can add dependencies
on Pod libraries as well as use a multiplatform project with native targets as a CocoaPods dependency.

You can manage Pod dependencies directly in IntelliJ IDEA and enjoy all the additional features such as code highlighting 
and completion. You can build the whole Kotlin project with Gradle and not ever have to switch to Xcode. 

Use Xcode only when you need to write Swift/Objective-C code or run your application on a simulator or device.
To work correctly with Xcode, you should [update your Podfile](#update-podfile-for-xcode). 

Depending on your project and purposes, you can add dependencies between [a Kotlin project and a Pod library](native-cocoapods-libraries.md)
as well as [a Kotlin Gradle project and an Xcode project](native-cocoapods-xcode.md).

## Set up an environment to work with CocoaPods

Install the [CocoaPods dependency manager](https://cocoapods.org/):

```bash
sudo gem install cocoapods
```

<procedure initial-collapse-state="collapsed" title="If you use Kotlin prior to version 1.7.0">
    <p>If your current version of Kotlin is earlier than 1.7.0, additionally install the <a href="https://github.com/square/cocoapods-generate"><code>cocoapods-generate</code></a> plugin:</p>
    <p>
        <code style="block" lang="Ruby">
            sudo gem install cocoapods-generate
        </code>
    </p>
    <tip>
        <p>
            Mind that <code>cocoapods-generate</code> couldn't be installed on Ruby 3.0.0 and later. If it's your case, downgrade Ruby or upgrade Kotlin to 1.7.0 or later.
        </p>
    </tip>
</procedure>

If you encounter problems during the installation, check the [Possible issues and solutions](#possible-issues-and-solutions) section.

<<<<<<< HEAD
  ```bash
  sudo gem install cocoapods-generate
  ```
  
  > `cocoapods-generate` couldn't be installed on Ruby 3 and later.
  > 
  {type="note"}
=======
## Add and configure Kotlin CocoaPods Gradle plugin
>>>>>>> bced5c87

If your environment is set up correctly, you can [create a new Kotlin Multiplatform project](multiplatform-mobile-create-first-app.md)
and choose **CocoaPods Dependency Manager** as the iOS framework distribution option. The plugin will automatically generate the project for you.

If you want to configure your project manually:

1. In `build.gradle(.kts)` of your project, apply the CocoaPods plugin as well as the Kotlin Multiplatform plugin:
    
    ```kotlin
    plugins {
        kotlin("multiplatform") version "%kotlinVersion%"
        kotlin("native.cocoapods") version "%kotlinVersion%"
    }
    ```

2. Configure `version`, `summary`, `homepage`, and `baseName` of the Podspec file in the `cocoapods` block:
    
    ```kotlin
    plugins {
        kotlin("multiplatform") version "%kotlinVersion%"
        kotlin("native.cocoapods") version "%kotlinVersion%"
    }
 
    kotlin {
        cocoapods {
            // Required properties
            // Specify the required Pod version here. Otherwise, the Gradle project version is used.
            version = "1.0"
            summary = "Some description for a Kotlin/Native module"
            homepage = "Link to a Kotlin/Native module homepage"
   
            // Optional properties
            // Configure the Pod name here instead of changing the Gradle project name
            name = "MyCocoaPod"

            framework {
                // Required properties              
                // Framework name configuration. Use this property instead of deprecated 'frameworkName'
                baseName = "MyFramework"
                
                // Optional properties
                // Dynamic framework support
                isStatic = false
                // Dependency export
                export(project(":anotherKMMModule"))
                transitiveExport = false // This is default.
                // Bitcode embedding
                embedBitcode(BITCODE)
            }

            // Maps custom Xcode configuration to NativeBuildType
            xcodeConfigurationToNativeBuildType["CUSTOM_DEBUG"] = NativeBuildType.DEBUG
            xcodeConfigurationToNativeBuildType["CUSTOM_RELEASE"] = NativeBuildType.RELEASE
        }
    }
    ```

    > See the full syntax of Kotlin DSL in the [Kotlin Gradle plugin repository](https://github.com/JetBrains/kotlin/blob/master/libraries/tools/kotlin-gradle-plugin/src/common/kotlin/org/jetbrains/kotlin/gradle/targets/native/cocoapods/CocoapodsExtension.kt).
    >
    {type="note"}
    
3. Re-import the project.
4. Generate the [Gradle wrapper](https://docs.gradle.org/current/userguide/gradle_wrapper.html) to avoid compatibility
issues during an Xcode build.

When applied, the CocoaPods plugin does the following:

* Adds both `debug` and `release` frameworks as output binaries for all macOS, iOS, tvOS, and watchOS targets.
* Creates a `podspec` task which generates a [Podspec](https://guides.cocoapods.org/syntax/podspec.html)
file for the project.

The `Podspec` file includes a path to an output framework and script phases that automate building this framework during 
the build process of an Xcode project.

## Update Podfile for Xcode

If you want to import your Kotlin project in an Xcode project, you need to make some changes to your Podfile:

* If your project has any Git, HTTP, or custom Podspec repository dependencies, you should also specify the path to
the Podspec in the Podfile.

    For example, if you add a dependency on `podspecWithFilesExample`, declare the path to the Podspec in the Podfile:

    ```ruby
    target 'ios-app' do
        # ... other dependencies ...
        pod 'podspecWithFilesExample', :path => 'cocoapods/externalSources/url/podspecWithFilesExample'
    end
    ```

    The `:path` should contain the filepath to the Pod.

* When you add a library from the custom Podspec repository, you should also specify the [location](https://guides.cocoapods.org/syntax/podfile.html#source)
of specs at the beginning of your Podfile:

    ```ruby
    source 'https://github.com/Kotlin/kotlin-cocoapods-spec.git'

    target 'kotlin-cocoapods-xcproj' do
        # ... other dependencies ...
        pod 'example'
    end
    ```

> Re-import the project after making changes in the Podfile.
>
{type="note"}

If you don't make these changes to the Podfile, the `podInstall` task will fail, and the CocoaPods plugin will show
an error message in the log.

Check out the `withXcproject` branch of the [sample project](https://github.com/Kotlin/kmm-with-cocoapods-sample),
which contains an example of Xcode integration with an existing Xcode project named `kotlin-cocoapods-xcproj`.

## Possible issues and solutions

### CocoaPods installation {initial-collapse-state="collapsed"}

#### Ruby installation

CocoaPods is built with Ruby, and you can install it with the default Ruby that should be available on macOS.
Ruby 1.9 or later has a built-in RubyGems package management framework that help you install the [CocoaPods dependency manager](https://guides.cocoapods.org/using/getting-started.html#installation).

If you're experiencing problems installing CocoaPods and getting it to work, follow [this guide](https://www.ruby-lang.org/en/documentation/installation/)
to install Ruby or refer to the [RubyGems website](https://rubygems.org/pages/download/) to install the framework.

#### Version compatibility

We recommend using the latest Kotlin version. If your current version is earlier than 1.7.0, you'll need to additionally
install the [`cocoapods-generate`](https://github.com/square/cocoapods-generate#installation") plugin.

However, `cocoapods-generate` is not compatible with Ruby 3.0.0 or later. In this case, downgrade Ruby or upgrade Kotlin
to 1.7.0 or later.

### Module not found {initial-collapse-state="collapsed"}

You may encounter a `module 'SomeSDK' not found` error that is connected with the [C-interop](native-c-interop.md) issue.
Try these workarounds to avoid this error:

#### Specify the framework name 

1. Find the `module.modulemap` file in the downloaded Pod directory:

    ```text
    [shared_module_name]/build/cocoapods/synthetic/IOS/Pods/[pod_name]
    ```

2. Check the framework name inside the module, for example `AppsFlyerLib {}`. If the framework name doesn't match the Pod
name, specify it explicitly:

    ```kotlin
    pod("AFNetworking") {
        moduleName = "AppsFlyerLib"
    }
    ```
#### Check the definition file

If the Pod doesn't contain a `.modulemap` file, like the `pod("NearbyMessages")`, in the generated `.def` file, replace
modules with headers with the pointing main header:

```kotlin
tasks.named<org.jetbrains.kotlin.gradle.tasks.DefFileTask>("generateDefNearbyMessages").configure {
    doLast {
        outputFile.writeText("""
            language = Objective-C
            headers = GNSMessages.h
        """.trimIndent())
    }
}
```

Check the [CocoaPods documentation](https://guides.cocoapods.org/) for more information. If nothing works, and you still
encounter this error, report an issue in [YouTrack](https://youtrack.jetbrains.com/newissue?project=kt).<|MERGE_RESOLUTION|>--- conflicted
+++ resolved
@@ -23,7 +23,7 @@
 <procedure initial-collapse-state="collapsed" title="If you use Kotlin prior to version 1.7.0">
     <p>If your current version of Kotlin is earlier than 1.7.0, additionally install the <a href="https://github.com/square/cocoapods-generate"><code>cocoapods-generate</code></a> plugin:</p>
     <p>
-        <code style="block" lang="Ruby">
+        <code style="block" lang="bash">
             sudo gem install cocoapods-generate
         </code>
     </p>
@@ -36,17 +36,7 @@
 
 If you encounter problems during the installation, check the [Possible issues and solutions](#possible-issues-and-solutions) section.
 
-<<<<<<< HEAD
-  ```bash
-  sudo gem install cocoapods-generate
-  ```
-  
-  > `cocoapods-generate` couldn't be installed on Ruby 3 and later.
-  > 
-  {type="note"}
-=======
 ## Add and configure Kotlin CocoaPods Gradle plugin
->>>>>>> bced5c87
 
 If your environment is set up correctly, you can [create a new Kotlin Multiplatform project](multiplatform-mobile-create-first-app.md)
 and choose **CocoaPods Dependency Manager** as the iOS framework distribution option. The plugin will automatically generate the project for you.
