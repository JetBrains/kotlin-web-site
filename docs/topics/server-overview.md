--- conflicted
+++ resolved
@@ -61,16 +61,10 @@
 
 ## Next steps
 
-<<<<<<< HEAD
 * For a more in-depth introduction to the language, check out the Kotlin documentation on this site and [Kotlin Koans](koans.md).
 * Watch a webinar ["Micronaut for microservices with Kotlin"](https://micronaut.io/2020/12/03/webinar-micronaut-for-microservices-with-kotlin/) and 
   explore a detailed [guide](https://guides.micronaut.io/latest/micronaut-kotlin-extension-fns.html) 
   showing how you can use [Kotlin extension functions](extensions.md#extension-functions) in the Micronaut framework.
-=======
-* For a more in-depth introduction to the language, check out the Kotlin documentation on this site and
-  [Kotlin Koans](koans.md).
-* Micronaut has a lot of detailed [guides](https://guides.micronaut.io/tags/kotlin.html) showing how you can build microservices in Kotlin.
->>>>>>> 2cf55c6e
 * http4k provides the [CLI](https://toolbox.http4k.org) to generate fully formed projects, and a [starter](https://start.http4k.org) repo to generate an entire CD pipeline using GitHub, Travis, and Heroku with a single bash command.
 * Want to migrate from Java to Kotlin? Learn how to perform [typical tasks with strings in Java and Kotlin](java-to-kotlin-idioms-strings.md).
 
