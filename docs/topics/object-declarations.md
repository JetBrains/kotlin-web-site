[//]: # (title: Object expressions and declarations)

Sometimes you need to create an object that is a slight modification of some class, without explicitly declaring a new
subclass for it. Kotlin can handle this with _object expressions_ and _object declarations_.

## Object expressions

_Object expressions_ create objects of anonymous classes, that is, classes that aren't explicitly declared with the `class`
declaration. Such classes are useful for one-time use. You can define them from scratch, inherit from existing classes,
or implement interfaces. Instances of anonymous classes are also called _anonymous objects_ because they are defined by
an expression, not a name.

### Creating anonymous objects from scratch

Object expressions start with the `object` keyword.

If you just need an object that doesn’t have any nontrivial supertypes, write its members in curly braces after `object`:

```kotlin

fun main() {
//sampleStart
    val helloWorld = object {
        val hello = "Hello"
        val world = "World"
        // object expressions extend Any, so `override` is required on `toString()`
        override fun toString() = "$hello $world"
    }
//sampleEnd
    print(helloWorld)
}
```
{kotlin-runnable="true"}

### Inheriting anonymous objects from supertypes

To create an object of an anonymous class that inherits from some type (or types), specify this type after `object` and a
colon (`:`). Then implement or override the members of this class as if you were [inheriting](inheritance.md) from it:

```kotlin
window.addMouseListener(object : MouseAdapter() {
    override fun mouseClicked(e: MouseEvent) { /*...*/ }

    override fun mouseEntered(e: MouseEvent) { /*...*/ }
})
```

If a supertype has a constructor, pass appropriate constructor parameters to it.
Multiple supertypes can be specified as a comma-delimited list after the colon:

```kotlin
open class A(x: Int) {
    public open val y: Int = x
}

interface B { /*...*/ }

val ab: A = object : A(1), B {
    override val y = 15
}
```

### Using anonymous objects as return and value types

When an anonymous object is used as a type of a local or [private](visibility-modifiers.md#packages) but not [inline](inline-functions.md)
declaration (function or property), all its members are accessible via this function or property:

```kotlin
class C {
    private fun getObject() = object {
        val x: String = "x"
    }

    fun printX() {
        println(getObject().x)
    }
}
```

If this function or property is public or private inline, its actual type is:
* `Any` if the anonymous object doesn't have a declared supertype
* The declared supertype of the anonymous object, if there is exactly one such type
* The explicitly declared type if there is more than one declared supertype

In all these cases, members added in the anonymous object are not accessible. Overridden members are accessible if they
are declared in the actual type of the function or property:

```kotlin
interface A {
    fun funFromA() {}
}
interface B

class C {
    // The return type is Any. x is not accessible
    fun getObject() = object {
        val x: String = "x"
    }

    // The return type is A; x is not accessible
    fun getObjectA() = object: A {
        override fun funFromA() {}
        val x: String = "x"
    }

    // The return type is B; funFromA() and x are not accessible
    fun getObjectB(): B = object: A, B { // explicit return type is required
        override fun funFromA() {}
        val x: String = "x"
    }
}
```

### Accessing variables from anonymous objects

The code in object expressions can access variables from the enclosing scope:

```kotlin
fun countClicks(window: JComponent) {
    var clickCount = 0
    var enterCount = 0

    window.addMouseListener(object : MouseAdapter() {
        override fun mouseClicked(e: MouseEvent) {
            clickCount++
        }

        override fun mouseEntered(e: MouseEvent) {
            enterCount++
        }
    })
    // ...
}
```

## Object declarations
{id="object-declarations-overview"}

The [Singleton](https://en.wikipedia.org/wiki/Singleton_pattern) pattern can be useful in several cases,
and Kotlin makes it easy to declare singletons:

```kotlin
object DataProviderManager {
    fun registerDataProvider(provider: DataProvider) {
        // ...
    }

    val allDataProviders: Collection<DataProvider>
        get() = // ...
}
```

This is called an _object declaration_, and it always has a name following the `object` keyword.
Just like a variable declaration, an object declaration is not an expression, and it cannot be used on the right-hand side
of an assignment statement.

The initialization of an object declaration is thread-safe and done on first access.

To refer to the object, use its name directly:

```kotlin
DataProviderManager.registerDataProvider(...)
```

Such objects can have supertypes:

```kotlin
object DefaultListener : MouseAdapter() {
    override fun mouseClicked(e: MouseEvent) { ... }

    override fun mouseEntered(e: MouseEvent) { ... }
}
```

> Object declarations can't be local (that is, they can't be nested directly inside a function), but they can be nested
> into other object declarations or non-inner classes.
>
{type="note"}

### Companion objects

An object declaration inside a class can be marked with the `companion` keyword:

```kotlin
class MyClass {
    companion object Factory {
        fun create(): MyClass = MyClass()
    }
}
```

Members of the companion object can be called simply by using the class name as the qualifier:

```kotlin
val instance = MyClass.create()
```

The name of the companion object can be omitted, in which case the name `Companion` will be used:

```kotlin
class MyClass {
    companion object { }
}

val x = MyClass.Companion
```

<<<<<<< HEAD
Class members can access the private members of a corresponding companion object.
=======
Class members can access the private fields of the corresponding companion object.
>>>>>>> 99872d96

The name of a class used by itself (not as a qualifier to another name) acts as a reference to the companion
object of the class (whether named or not):

```kotlin
class MyClass1 {
    companion object Named { }
}

val x = MyClass1

class MyClass2 {
    companion object { }
}

val y = MyClass2
```

Note that even though the members of companion objects look like static members in other languages, at runtime those
are still instance members of real objects, and can, for example, implement interfaces:

```kotlin
interface Factory<T> {
    fun create(): T
}

class MyClass {
    companion object : Factory<MyClass> {
        override fun create(): MyClass = MyClass()
    }
}

val f: Factory<MyClass> = MyClass
```

However, on the JVM you can have members of companion objects generated as real static methods and fields if you use
the `@JvmStatic` annotation. See the [Java interoperability](java-to-kotlin-interop.md#static-fields) section
for more detail.

### Semantic difference between object expressions and declarations

There is one important semantic difference between object expressions and object declarations:

* Object expressions are executed (and initialized) _immediately_, where they are used.
* Object declarations are initialized _lazily_, when accessed for the first time.
* A companion object is initialized when the corresponding class is loaded (resolved) that matches the semantics of a Java
  static initializer.<|MERGE_RESOLUTION|>--- conflicted
+++ resolved
@@ -205,11 +205,7 @@
 val x = MyClass.Companion
 ```
 
-<<<<<<< HEAD
-Class members can access the private members of a corresponding companion object.
-=======
-Class members can access the private fields of the corresponding companion object.
->>>>>>> 99872d96
+Class members can access the private members of the corresponding companion object.
 
 The name of a class used by itself (not as a qualifier to another name) acts as a reference to the companion
 object of the class (whether named or not):
