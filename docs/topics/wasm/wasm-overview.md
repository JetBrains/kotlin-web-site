--- conflicted
+++ resolved
@@ -29,17 +29,12 @@
 format is platform-independent because it runs on its own virtual machine. Wasm provides Kotlin and other languages with 
 a compilation target to run on the web.
 
-<<<<<<< HEAD
-Kotlin/Wasm compiles your Kotlin code into Wasm format. Using Kotlin/Wasm, you can create applications for different 
-environments and devices that support Wasm and meet Kotlin's requirements.
-=======
 Kotlin/Wasm compiles your Kotlin code into Wasm format. Using Kotlin/Wasm, you can create applications that run on 
 different environments and devices, which support Wasm and meet Kotlin's requirements. 
 
 Additionally, you can use the most popular Kotlin libraries in Kotlin/Wasm out of the box. Like other Kotlin and Multiplatform
 projects, you can include dependency declarations in the build script. For more information, 
 see [Adding dependencies on multiplatform libraries](multiplatform-add-dependencies.md).
->>>>>>> 39862fb8
 
 Would you like to try it yourself?
 
