[//]: # (title: Kotlin compiler options)

Each release of Kotlin includes compilers for the supported targets: 
JVM, JavaScript, and native binaries for [supported platforms](native-overview.md#target-platforms).

These compilers are used by the IDE when you click the __Compile__ or __Run__ button for your Kotlin project.  

You can also run Kotlin compilers manually from the command line as described 
in the [Working with command-line compiler](command-line.md) tutorial. 


## Compiler options

Kotlin compilers have a number of options for tailoring the compiling process.
Compiler options for different targets are listed on this page together with a description of each one.

There are several ways to set the compiler options and their values (_compiler arguments_):
* In IntelliJ IDEA, write in the compiler arguments in the **Additional command line parameters** text box in
  **Settings/Preferences** | **Build, Execution, Deployment** | **Compiler** | **Kotlin Compiler**.
* If you're using Gradle, specify the compiler arguments in the `kotlinOptions` property of the Kotlin compilation task.
For details, see [Gradle](gradle.md#compiler-options).
* If you're using Maven, specify the compiler arguments in the `<configuration>` element of the Maven plugin node. 
For details, see [Maven](maven.md#specifying-compiler-options).
* If you run a command-line compiler, add the compiler arguments directly to the utility call or write them into an [argfile](#argfile).

For example: 

```bash
$ kotlinc hello.kt -include-runtime -d hello.jar
```

>On Windows, when you pass compiler arguments that contain delimiter characters (whitespace, `=`, `;`, `,`),
>surround these arguments with double quotes (`"`).
>```
>$ kotlinc.bat hello.kt -include-runtime -d "My Folder\hello.jar"
>```
{type="note"}

## Common options

The following options are common for all Kotlin compilers.

### -version

Display the compiler version.

### -nowarn

Suppress the compiler from displaying warnings during compilation.

### -Werror

Turn any warnings into a compilation error. 

### -verbose

Enable verbose logging output which includes details of the compilation process.

### -script

Evaluate a Kotlin script file. When called with this option, the compiler executes the first Kotlin script (`*.kts`) 
file among the given arguments.

### -help (-h)

Display usage information and exit. Only standard options are shown.
To show advanced options, use `-X`.

### -X

Display information about the advanced options and exit. These options are currently unstable: 
their names and behavior may be changed without notice.

### -kotlin-home _path_

Specify a custom path to the Kotlin compiler used for the discovery of runtime libraries.
  
### -P plugin:_pluginId_:_optionName_=_value_

Pass an option to a Kotlin compiler plugin.
Available plugins and their options are listed in the **Tools > Compiler plugins** section of the documentation.
  
### -language-version _version_

Provide source compatibility with the specified version of Kotlin.

### -api-version _version_

Allow using declarations only from the specified version of Kotlin bundled libraries.

### -progressive

Enable the [progressive mode](whatsnew13.md#progressive-mode) for the compiler.

In the progressive mode, deprecations and bug fixes for unstable code take effect immediately,
instead of going through a graceful migration cycle.
Code written in the progressive mode is backwards compatible; however, code written in
a non-progressive mode may cause compilation errors in the progressive mode.

### @_argfile_

Read the compiler options from the given file. Such a file can contain compiler options with values 
and paths to the source files. Options and paths should be separated by whitespaces. For example:

```
-include-runtime -d hello.jar
hello.kt
```

To pass values that contain whitespaces, surround them with single (**'**) or double (**"**) quotes. If a value contains 
quotation marks in it, escape them with a backslash (**\\**).
```
-include-runtime -d 'My folder'
```

You can also pass multiple argument files, for example, to separate compiler options from source files.

```bash
$ kotlinc @compiler.options @classes
```

If the files reside in locations different from the current directory, use relative paths.

```bash
$ kotlinc @options/compiler.options hello.kt
```

### -opt-in _annotation_

Enable usages of API that [requires opt-in](opt-in-requirements.md) with a requirement annotation with the given 
fully qualified name.

## Kotlin/JVM compiler options

The Kotlin compiler for JVM compiles Kotlin source files into Java class files. 
The command-line tools for Kotlin to JVM compilation are `kotlinc` and `kotlinc-jvm`.
You can also use them for executing Kotlin script files.

In addition to the [common options](#common-options), Kotlin/JVM compiler has the options listed below.

### -classpath _path_ (-cp _path_)

Search for class files in the specified paths. Separate elements of the classpath with system path separators (**;** on Windows, **:** on macOS/Linux).
The classpath can contain file and directory paths, ZIP, or JAR files.

### -d _path_

Place the generated class files into the specified location. The location can be a directory, a ZIP, or a JAR file.

### -include-runtime

Include the Kotlin runtime into the resulting JAR file. Makes the resulting archive runnable on any Java-enabled 
environment.

### -jdk-home _path_

Use a custom JDK home directory to include into the classpath if it differs from the default `JAVA_HOME`.

### -jdk-release

Specify the target version of the generated JVM bytecode. Limit the API of the JDK in the classpath to the specified Java version. 
Automatically sets [`-jvm-target version`](#jvm-target-version). Works only for [OpenJDK distributions](https://openjdk.java.net/projects/jdk/18/).
Possible values are `1.8`, `9`, `10`, `11`, `12`, `13`, `14`, `15`, `16`, `17`, and `18`. The default value is `%defaultJvmTargetVersion%`.

### -jvm-target _version_

<<<<<<< HEAD
Specify the target version of the generated JVM bytecode. Possible values are `1.6` (DEPRECATED), `1.8`, `9`, `10`, `11`, `12`, `13`, `14`, `15`, `16`, `17`, and `18`.
=======
Specify the target version of the generated JVM bytecode. Possible values are `1.8`, `9`, `10`, `11`, `12`, `13`, `14`, `15`, `16`, and `17`.
>>>>>>> b7133d63
The default value is `%defaultJvmTargetVersion%`.

### -java-parameters

Generate metadata for Java 1.8 reflection on method parameters.

### -module-name _name_ (JVM)

Set a custom name for the generated `.kotlin_module` file.
  
### -no-jdk

Don't automatically include the Java runtime into the classpath.

### -no-reflect

Don't automatically include the Kotlin reflection (`kotlin-reflect.jar`) into the classpath.

### -no-stdlib (JVM)

Don't automatically include the Kotlin/JVM stdlib (`kotlin-stdlib.jar`) and Kotlin reflection (`kotlin-reflect.jar`)
into the classpath. 
  
### -script-templates _classnames[,]_

Script definition template classes. Use fully qualified class names and separate them with commas (**,**).

## Kotlin/JS compiler options

The Kotlin compiler for JS compiles Kotlin source files into JavaScript code. 
The command-line tool for Kotlin to JS compilation is `kotlinc-js`.

In addition to the [common options](#common-options), Kotlin/JS compiler has the options listed below.

### -libraries _path_

Paths to Kotlin libraries with `.meta.js` and `.kjsm` files, separated by the system path separator.

### -main _{call|noCall}_

Define whether the `main` function should be called upon execution.

### -meta-info

Generate `.meta.js` and `.kjsm` files with metadata. Use this option when creating a JS library.

### -module-kind {umd|commonjs|amd|plain}

The kind of JS module generated by the compiler:

- `umd` - a [Universal Module Definition](https://github.com/umdjs/umd) module
- `commonjs` - a [CommonJS](http://www.commonjs.org/) module
- `amd` - an [Asynchronous Module Definition](https://en.wikipedia.org/wiki/Asynchronous_module_definition) module
- `plain` - a plain JS module
    
To learn more about the different kinds of JS module and the distinctions between them,
see [this](https://www.davidbcalhoun.com/2014/what-is-amd-commonjs-and-umd/) article.

### -no-stdlib (JS)

Don't automatically include the default Kotlin/JS stdlib into the compilation dependencies.

### -output _filepath_

Set the destination file for the compilation result. The value must be a path to a `.js` file including its name.

### -output-postfix _filepath_

Add the content of the specified file to the end of the output file.

### -output-prefix _filepath_

Add the content of the specified file to the beginning of the output file.

### -source-map

Generate the source map.

### -source-map-base-dirs _path_

Use the specified paths as base directories. Base directories are used for calculating relative paths in the source map.

### -source-map-embed-sources _{always|never|inlining}_

Embed source files into the source map.

### -source-map-prefix

Add the specified prefix to paths in the source map.

## Kotlin/Native compiler options

Kotlin/Native compiler compiles Kotlin source files into native binaries for the [supported platforms](native-overview.md#target-platforms). 
The command-line tool for Kotlin/Native compilation is `kotlinc-native`.

In addition to the [common options](#common-options), Kotlin/Native compiler has the options listed below.

### -enable-assertions (-ea)

Enable runtime assertions in the generated code.

### -g

Enable emitting debug information.
    
### -generate-test-runner (-tr)

Produce an application for running unit tests from the project.

### -generate-worker-test-runner (-trw)

Produce an application for running unit tests in a [worker thread](native-immutability.md#concurrency-in-kotlin-native).

### -generate-no-exit-test-runner (-trn)

Produce an application for running unit tests without an explicit process exit.

### -include-binary _path_ (-ib _path_)

Pack external binary within the generated klib file.

### -library _path_ (-l _path_)

Link with the library. To learn about using libraries in Kotlin/native projects, see 
[Kotlin/Native libraries](native-libraries.md).

### -library-version _version_ (-lv _version_)

Set the library version.
    
### -list-targets

List the available hardware targets.

### -manifest _path_

Provide a manifest addend file.

### -module-name _name_ (Native)

Specify a name for the compilation module.
This option can also be used to specify a name prefix for the declarations exported to Objective-C:
[How do I specify a custom Objective-C prefix/name for my Kotlin framework?](native-faq.md#how-do-i-specify-a-custom-objective-c-prefix-name-for-my-kotlin-framework)

### -native-library _path_ (-nl _path_)

Include the native bitcode library.

### -no-default-libs

Disable linking user code with the [default platform libraries](native-platform-libs.md) distributed with the compiler.

### -nomain

Assume the `main` entry point to be provided by external libraries.

### -nopack

Don't pack the library into a klib file.

### -linker-option

Pass an argument to the linker during binary building. This can be used for linking against some native library.

### -linker-options _args_

Pass multiple arguments to the linker during binary building. Separate arguments with whitespaces.

### -nostdlib

Don't link with stdlib.

### -opt

Enable compilation optimizations.

### -output _name_ (-o _name_)

Set the name for the output file.

### -entry _name_ (-e _name_)

Specify the qualified entry point name.

### -produce _output_ (-p _output_)

Specify output file kind:

- `program`
- `static`
- `dynamic`
- `framework`
- `library`
- `bitcode`

### -repo _path_ (-r _path_)

Library search path. For more information, see [Library search sequence](native-libraries.md#library-search-sequence).

### -target _target_

Set hardware target. To see the list of available targets, use the [`-list-targets`](#list-targets) option.<|MERGE_RESOLUTION|>--- conflicted
+++ resolved
@@ -164,11 +164,7 @@
 
 ### -jvm-target _version_
 
-<<<<<<< HEAD
-Specify the target version of the generated JVM bytecode. Possible values are `1.6` (DEPRECATED), `1.8`, `9`, `10`, `11`, `12`, `13`, `14`, `15`, `16`, `17`, and `18`.
-=======
-Specify the target version of the generated JVM bytecode. Possible values are `1.8`, `9`, `10`, `11`, `12`, `13`, `14`, `15`, `16`, and `17`.
->>>>>>> b7133d63
+Specify the target version of the generated JVM bytecode. Possible values are `1.8`, `9`, `10`, `11`, `12`, `13`, `14`, `15`, `16`, `17`, and `18`.
 The default value is `%defaultJvmTargetVersion%`.
 
 ### -java-parameters
