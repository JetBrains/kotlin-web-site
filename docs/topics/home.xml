<?xml version="1.0" encoding="UTF-8"?>
<!DOCTYPE topic
        SYSTEM "https://resources.jetbrains.com/stardust/html-entities.dtd">
<topic xsi:noNamespaceSchemaLocation="https://resources.jetbrains.com/stardust/topic.v2.xsd"
       xmlns:xsi="http://www.w3.org/2001/XMLSchema-instance"
       title="Kotlin Docs"
       id="home">
    <section-starting-page>
        <title>Kotlin docs</title>
        <description>
            Latest stable version: %kotlinVersion%
        </description>
        <tip-group>
            <a href="getting-started.md"
               description="Create your first Kotlin project for a platform of your choice in an IDE: IntelliJ IDEA or Android Studio" type="start">Get started with Kotlin</a>
            <a href="https://play.kotlinlang.org/" description="Write, edit, run, and share Kotlin code right in the browser" type="install">Try Kotlin online</a>
        </tip-group>
        <main-group>
            <title>First steps</title>
            <a href="basic-syntax.md" description="A quick introduction to Kotlin syntax: keywords, operators, program structure">Basic syntax</a>
            <a href="kotlin-tour-welcome.md" description="Take a tour of the fundamentals of the Kotlin programming language">Kotlin tour</a>
            <a href="koans.md" description="Programming exercises to get you familiar with Kotlin">Koans</a>
            <a href="command-line.md" description="Download and install the Kotlin compiler">Command-line compiler</a>
        </main-group>
        <highlighted-group>
            <title>Kotlin Multiplatform</title>
            <a href="https://www.jetbrains.com/kotlin-multiplatform/" description="Learn how Kotlin Multiplatform helps you share code between your applications">Why Kotlin Multiplatform</a>
            <a href="https://kmp.jetbrains.com/" description="Quickly create and download a multiplatform project template">Kotlin Multiplatform Wizard</a>
            <a href="https://www.jetbrains.com/help/kotlin-multiplatform-dev/multiplatform-getting-started.html" description="Create a mobile app that works on both Android and iOS">Get started with Kotlin Multiplatform</a>
            <a href="https://www.jetbrains.com/help/kotlin-multiplatform-dev/compose-multiplatform-getting-started.html" description="Use Compose Multiplatform to implement one user interface across mobile, desktop, and web">Get started with Compose Multiplatform</a>
        </highlighted-group>
        <custom-groups>
            <group type="cards" display="wide">
<<<<<<< HEAD
                <title>What's new</title>
                <a href="whatsnew1920.md" description="Latest features: Kotlin K2 is in Beta and Stable Kotlin Multiplatform">What's New in Kotlin 1.9.20</a>
                <a href="roadmap.md" description="Future plans on Kotlin development">Kotlin public roadmap</a>
            </group>
            <group type="cards" display="wide">
                <title>Kotlin Multiplatform</title>
                <a href="https://www.jetbrains.com/kotlin-multiplatform/" description="Learn how Kotlin Multiplatform helps you share code between your applications">Why Kotlin Multiplatform</a>
                <a href="https://kmp.jetbrains.com/" description="Quickly create and download a multiplatform project template">Kotlin Multiplatform Wizard</a>
                <a href="https://www.jetbrains.com/help/kotlin-multiplatform-dev/multiplatform-create-first-app.html" description="Create a mobile app that works on both Android and iOS">Get started with Kotlin Multiplatform</a>
                <a href="https://www.jetbrains.com/help/kotlin-multiplatform-dev/compose-multiplatform-create-first-app.html" description="Use Compose Multiplatform to implement one user interface across all platforms">Get started with Compose Multiplatform</a>
=======
                <title>Featured topics</title>
                <a href="whatsnew20.md" description="Latest features: the new Kotlin K2 compiler, better interoperability with JavaScript, improved Gradle build tool, and lots more">What's New in Kotlin 2.0.0</a>
                <a href="releases.md" description="The latest Kotlin releases and instructions on how to update to them">Kotlin releases</a>
                <a href="https://kotlinlang.org/api/latest/jvm/stdlib/" description="Living essentials for everyday work with Kotlin: IO, files, threading, collections, and much more">Standard library API reference</a>
                <a href="basic-types.md" description="Kotlin type system: numbers, strings, arrays, and other built-in types">Basic types</a>
                <a href="collections-overview.md" description="Collections: lists, sets, and maps">Collections</a>
                <a href="coroutines-overview.md" description="Concurrency: coroutines, flows, channels">Coroutines</a>
>>>>>>> 2b18e8ac
            </group>
        </custom-groups>
    </section-starting-page>
</topic><|MERGE_RESOLUTION|>--- conflicted
+++ resolved
@@ -26,23 +26,11 @@
             <title>Kotlin Multiplatform</title>
             <a href="https://www.jetbrains.com/kotlin-multiplatform/" description="Learn how Kotlin Multiplatform helps you share code between your applications">Why Kotlin Multiplatform</a>
             <a href="https://kmp.jetbrains.com/" description="Quickly create and download a multiplatform project template">Kotlin Multiplatform Wizard</a>
-            <a href="https://www.jetbrains.com/help/kotlin-multiplatform-dev/multiplatform-getting-started.html" description="Create a mobile app that works on both Android and iOS">Get started with Kotlin Multiplatform</a>
-            <a href="https://www.jetbrains.com/help/kotlin-multiplatform-dev/compose-multiplatform-getting-started.html" description="Use Compose Multiplatform to implement one user interface across mobile, desktop, and web">Get started with Compose Multiplatform</a>
+            <a href="https://www.jetbrains.com/help/kotlin-multiplatform-dev/multiplatform-create-first-app.html" description="Create a mobile app that works on both Android and iOS">Get started with Kotlin Multiplatform</a>
+            <a href="https://www.jetbrains.com/help/kotlin-multiplatform-dev/compose-multiplatform-create-first-app.html" description="Use Compose Multiplatform to implement one user interface across mobile, desktop, and web">Get started with Compose Multiplatform</a>
         </highlighted-group>
         <custom-groups>
             <group type="cards" display="wide">
-<<<<<<< HEAD
-                <title>What's new</title>
-                <a href="whatsnew1920.md" description="Latest features: Kotlin K2 is in Beta and Stable Kotlin Multiplatform">What's New in Kotlin 1.9.20</a>
-                <a href="roadmap.md" description="Future plans on Kotlin development">Kotlin public roadmap</a>
-            </group>
-            <group type="cards" display="wide">
-                <title>Kotlin Multiplatform</title>
-                <a href="https://www.jetbrains.com/kotlin-multiplatform/" description="Learn how Kotlin Multiplatform helps you share code between your applications">Why Kotlin Multiplatform</a>
-                <a href="https://kmp.jetbrains.com/" description="Quickly create and download a multiplatform project template">Kotlin Multiplatform Wizard</a>
-                <a href="https://www.jetbrains.com/help/kotlin-multiplatform-dev/multiplatform-create-first-app.html" description="Create a mobile app that works on both Android and iOS">Get started with Kotlin Multiplatform</a>
-                <a href="https://www.jetbrains.com/help/kotlin-multiplatform-dev/compose-multiplatform-create-first-app.html" description="Use Compose Multiplatform to implement one user interface across all platforms">Get started with Compose Multiplatform</a>
-=======
                 <title>Featured topics</title>
                 <a href="whatsnew20.md" description="Latest features: the new Kotlin K2 compiler, better interoperability with JavaScript, improved Gradle build tool, and lots more">What's New in Kotlin 2.0.0</a>
                 <a href="releases.md" description="The latest Kotlin releases and instructions on how to update to them">Kotlin releases</a>
@@ -50,7 +38,6 @@
                 <a href="basic-types.md" description="Kotlin type system: numbers, strings, arrays, and other built-in types">Basic types</a>
                 <a href="collections-overview.md" description="Collections: lists, sets, and maps">Collections</a>
                 <a href="coroutines-overview.md" description="Concurrency: coroutines, flows, channels">Coroutines</a>
->>>>>>> 2b18e8ac
             </group>
         </custom-groups>
     </section-starting-page>
