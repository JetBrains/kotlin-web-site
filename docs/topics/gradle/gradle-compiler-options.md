--- conflicted
+++ resolved
@@ -73,13 +73,8 @@
 <tab title="Kotlin" group-key="kotlin">
 
 ```kotlin
-<<<<<<< HEAD
-tasks.withType<org.jetbrains.kotlin.gradle.tasks.KotlinCompile>().configureEach {
+tasks.withType<org.jetbrains.kotlin.gradle.dsl.KotlinCompile>().configureEach {
     compilerOptions { /*...*/ }
-=======
-tasks.withType<org.jetbrains.kotlin.gradle.dsl.KotlinCompile>().configureEach {
-    kotlinOptions { /*...*/ }
->>>>>>> 19ed886e
 }
 ```
 
@@ -87,13 +82,8 @@
 <tab title="Groovy" group-key="groovy">
 
 ```groovy
-<<<<<<< HEAD
-tasks.withType(org.jetbrains.kotlin.gradle.tasks.KotlinCompile).configureEach {
+tasks.withType(org.jetbrains.kotlin.gradle.dsl.KotlinCompile).configureEach {
     compilerOptions { /*...*/ }
-=======
-tasks.withType(org.jetbrains.kotlin.gradle.dsl.KotlinCompile).configureEach {
-    kotlinOptions { /*...*/ }
->>>>>>> 19ed886e
 }
 ```
 </tab>
@@ -106,13 +96,8 @@
 | Name | Description | Possible values |Default value |
 |------|-------------|-----------------|--------------|
 | `javaParameters` | Generate metadata for Java 1.8 reflection on method parameters |  | false |
-<<<<<<< HEAD
 | `jdkHome` | Include a custom JDK from the specified location into the classpath instead of the default JAVA_HOME. Direct setting is not possible, use [other ways to set this option](gradle-configure-project.md#set-custom-jdk-home).  | |  |
-| `jvmTarget` | Target version of the generated JVM bytecode | "1.8", "9", "10", ..., "18", "19". Also see [Types for compiler options](#types-for-compiler-options) | "%defaultJvmTargetVersion%" |
-=======
-| `jdkHome` | Include a custom JDK from the specified location into the classpath instead of the default JAVA_HOME. Direct setting is not possible, use [other ways to set this option](gradle-configure-project.md#set-custom-jdk-home).  |  |  |
-| `jvmTarget` | Target version of the generated JVM bytecode | "1.8", "9", "10", ..., "19" | "%defaultJvmTargetVersion%" |
->>>>>>> 19ed886e
+| `jvmTarget` | Target version of the generated JVM bytecode | "1.8", "9", "10", ..., "19". Also see [Types for compiler options](#types-for-compiler-options) | "%defaultJvmTargetVersion%" |
 | `noJdk` | Don't automatically include the Java runtime into the classpath |  | false |
 
 ### Attributes common to JVM, JS, and JS DCE
