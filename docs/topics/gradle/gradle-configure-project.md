[//]: # (title: Configure a Gradle project)

To build a Kotlin project with [Gradle](https://docs.gradle.org/current/userguide/userguide.html), 
you need to add the [Kotlin Gradle plugin](#apply-the-plugin) to your build script file `build.gradle(.kts)` 
and [configure the project's dependencies](#configure-dependencies) there.

> To learn more about the contents of a build script,
> visit the [Explore the build script](get-started-with-jvm-gradle-project.md#explore-the-build-script) section.
>
{type="note"}

## Apply the plugin

To apply the Kotlin Gradle plugin, use the [`plugins{}` block](https://docs.gradle.org/current/userguide/plugins.html#sec:plugins_block)
from the Gradle plugins DSL:

<tabs group="build-script">
<tab title="Kotlin" group-key="kotlin">

```kotlin
<<<<<<< HEAD
=======
// Replace `<...>` with the plugin name appropriate for your target environment
>>>>>>> 80b3f5ad
plugins {
    // replace `<...>` with the plugin name
    kotlin("<...>") version "%kotlinVersion%"
    // For example, if your target environment is JVM:
    // kotlin("jvm") version "%kotlinVersion%"
}
```

</tab>
<tab title="Groovy" group-key="groovy">

```groovy
<<<<<<< HEAD
=======
// Replace `<...>` with the plugin name appropriate for your target environment
>>>>>>> 80b3f5ad
plugins {
    // replace `<...>` with the plugin name
    id 'org.jetbrains.kotlin.<...>' version '%kotlinVersion%'
    // For example, if your target environment is JVM: 
    // id 'org.jetbrains.kotlin.jvm' version '%kotlinVersion%'
}
```

</tab>
</tabs>

> The Kotlin Gradle plugin (KGP) and Kotlin share the same version numbering.
>
{type="note"}

When configuring your project, check the Kotlin Gradle plugin (KGP) compatibility with available Gradle versions. 
In the following table, there are the minimum and maximum **fully supported** versions of Gradle and Android Gradle plugin (AGP):

| KGP version   | Gradle min and max versions           | AGP min and max versions                            |
|---------------|---------------------------------------|-----------------------------------------------------|
| 1.9.20–1.9.23 | %minGradleVersion%–%maxGradleVersion% | %minAndroidGradleVersion%–%maxAndroidGradleVersion% |
| 1.9.0–1.9.10  | 6.8.3–7.6.0                           | 4.2.2–7.4.0                                         |
| 1.8.20–1.8.22 | 6.8.3–7.6.0                           | 4.1.3–7.4.0                                         |      
| 1.8.0–1.8.11  | 6.8.3–7.3.3                           | 4.1.3–7.2.1                                         |   
| 1.7.20–1.7.22 | 6.7.1–7.1.1                           | 3.6.4–7.0.4                                         |
| 1.7.0–1.7.10  | 6.7.1–7.0.2                           | 3.4.3–7.0.2                                         |
| 1.6.20–1.6.21 | 6.1.1–7.0.2                           | 3.4.3–7.0.2                                         |

> You can also use Gradle and AGP versions up to the latest releases, but if you do, keep in mind that you might encounter 
> deprecation warnings or some new features might not work.
>
{type="note"}

For example, the Kotlin Gradle plugin and the `kotlin-multiplatform` plugin %kotlinVersion% require the minimum Gradle
version of %minGradleVersion% for your project to compile.

Similarly, the maximum fully supported version is %maxGradleVersion%. It doesn't have deprecated Gradle
methods and properties, and supports all the current Gradle features.

## Targeting the JVM

To target the JVM, apply the Kotlin JVM plugin.

<tabs group="build-script">
<tab title="Kotlin" group-key="kotlin">

```kotlin
plugins {
    kotlin("jvm") version "%kotlinVersion%"
}
```

</tab>
<tab title="Groovy" group-key="groovy">

```groovy
plugins {
    id "org.jetbrains.kotlin.jvm" version "%kotlinVersion%"
}
```

</tab>
</tabs>

The `version` should be literal in this block, and it cannot be applied from another build script.

### Kotlin and Java sources

Kotlin sources and Java sources can be stored in the same directory, or they can be placed in different directories.

The default convention is to use different directories:

```text
project
    - src
        - main (root)
            - kotlin
            - java
```

> Do not store Java `.java` files in the `src/*/kotlin` directory, as the `.java` files will not be compiled.
> 
> Instead, you can use `src/main/java`.
>
{type="warning"} 

The corresponding `sourceSets` property should be updated if you are not using the default convention:

<tabs group="build-script">
<tab title="Kotlin" group-key="kotlin">

```kotlin
sourceSets.main {
    java.srcDirs("src/main/myJava", "src/main/myKotlin")
}
```

</tab>
<tab title="Groovy" group-key="groovy">

```groovy
sourceSets {
    main.kotlin.srcDirs += 'src/main/myKotlin'
    main.java.srcDirs += 'src/main/myJava'
}
```

</tab>
</tabs>

<!-- The following header is used in the Mari link service. If you wish to change it here, change the link there too -->

### Check for JVM target compatibility of related compile tasks

In the build module, you may have related compile tasks, for example:
* `compileKotlin` and `compileJava`
* `compileTestKotlin` and `compileTestJava`

> `main` and `test` source set compile tasks are not related.
>
{type="note"}

For related tasks like these, the Kotlin Gradle plugin checks for JVM target compatibility. Different values of 
the [`jvmTarget` attribute](gradle-compiler-options.md#attributes-specific-to-jvm) in the `kotlin` extension or task 
and [`targetCompatibility`](https://docs.gradle.org/current/userguide/java_plugin.html#sec:java-extension)
in the `java` extension or task cause JVM target incompatibility. For example:
the `compileKotlin` task has `jvmTarget=1.8`, and
the `compileJava` task has (or [inherits](https://docs.gradle.org/current/userguide/java_plugin.html#sec:java-extension)) `targetCompatibility=15`.

Configure the behavior of this check for the whole project by setting the `kotlin.jvm.target.validation.mode` property in the `build.gradle(.kts)`
file to:

* `error` – the plugin fails the build; the default value for projects on Gradle 8.0+.
* `warning` – the plugin prints a warning message; the default value for projects on Gradle less than 8.0.
* `ignore` – the plugin skips the check and doesn't produce any messages.

You can also configure it at task level in your `build.gradle(.kts)` file:

<tabs group="build-script">
<tab title="Kotlin" group-key="kotlin">

```kotlin
tasks.withType<org.jetbrains.kotlin.gradle.tasks.KotlinJvmCompile>().configureEach {
    jvmTargetValidationMode.set(org.jetbrains.kotlin.gradle.dsl.jvm.JvmTargetValidationMode.WARNING)
}
```

</tab>
<tab title="Groovy" group-key="groovy">

```groovy
tasks.withType(org.jetbrains.kotlin.gradle.tasks.KotlinJvmCompile.class).configureEach {
    jvmTargetValidationMode = org.jetbrains.kotlin.gradle.dsl.jvm.JvmTargetValidationMode.WARNING
}
```

</tab>
</tabs>

To avoid JVM target incompatibility, [configure a toolchain](#gradle-java-toolchains-support) or align JVM versions manually.

#### What can go wrong if targets are incompatible {initial-collapse-state="collapsed"}

There are two ways of manually setting JVM targets for Kotlin and Java source sets:
* The implicit way via [setting up a Java toolchain](#gradle-java-toolchains-support).
* The explicit way via setting the `jvmTarget` attribute in the `kotlin` extension or task and `targetCompatibility` 
  in the `java` extension or task.

JVM target incompatibility occurs if you:
* Explicitly set different values of `jvmTarget` and `targetCompatibility`.
* Have a default configuration, and your JDK is not equal to `1.8`.

Let's consider a default configuration of JVM targets when you have only the Kotlin JVM plugin in your build script and 
no additional settings for JVM targets:

<tabs group="build-script">
<tab title="Kotlin" group-key="kotlin">

```kotlin
plugins {
    kotlin("jvm") version "%kotlinVersion%"
}
```

</tab>
<tab title="Groovy" group-key="groovy">

```groovy
plugins {
    id "org.jetbrains.kotlin.jvm" version "%kotlinVersion%"
}
```

</tab>
</tabs>

When there is no explicit information about the `jvmTarget` value in the build script, its default value is `null`, 
and the compiler translates it to the default value `1.8`. The `targetCompatibility` equals 
the current Gradle's JDK version, which is equal to your JDK version (unless you use 
a [Java toolchain approach](gradle-configure-project.md#gradle-java-toolchains-support)). Assuming that your JDK version is 
`%jvmLTSVersionSupportedByKotlin%`, your published library artifact will [declare itself compatible](https://docs.gradle.org/current/userguide/publishing_gradle_module_metadata.html) 
with JDK %jvmLTSVersionSupportedByKotlin%+: `org.gradle.jvm.version=%jvmLTSVersionSupportedByKotlin%`, which is wrong. 
In this case, you have to use Java %jvmLTSVersionSupportedByKotlin% in your main project to add this library, even though the bytecode's 
version is `1.8`. [Configure a toolchain](gradle-configure-project.md#gradle-java-toolchains-support) 
to solve this issue.

### Gradle Java toolchains support

> A warning for Android users. To use Gradle toolchain support, use the Android Gradle plugin (AGP) version 8.1.0-alpha09 or higher. 
> 
> Gradle Java toolchain support [is available](https://issuetracker.google.com/issues/194113162) only from AGP 7.4.0.
> Nevertheless, because of [this issue](https://issuetracker.google.com/issues/260059413), AGP did not set `targetCompatibility` 
> to be equal to the toolchain's JDK until the version 8.1.0-alpha09.
> If you use versions less than 8.1.0-alpha09, you need to configure `targetCompatibility` manually via `compileOptions`. 
> Replace the placeholder `<MAJOR_JDK_VERSION>` with the JDK version you would like to use:
>
> ```kotlin
> android {
>     compileOptions {
>         sourceCompatibility = <MAJOR_JDK_VERSION>
>         targetCompatibility = <MAJOR_JDK_VERSION>
>     }
> }
> ```
>
{type="warning"} 

Gradle 6.7 introduced [Java toolchains support](https://docs.gradle.org/current/userguide/toolchains.html).
Using this feature, you can:
* Use a JDK and a JRE that are different from the ones in Gradle to run compilations, tests, and executables.
* Compile and test code with a not-yet-released language version.

With toolchains support, Gradle can autodetect local JDKs and install missing JDKs that Gradle requires for the build.
Now Gradle itself can run on any JDK and still reuse the [remote build cache feature](gradle-compilation-and-caches.md#gradle-build-cache-support)
for tasks that depend on a major JDK version.

The Kotlin Gradle plugin supports Java toolchains for Kotlin/JVM compilation tasks. JS and Native tasks don't use toolchains.
The Kotlin compiler always runs on the JDK the Gradle daemon is running on.
A Java toolchain:
* Sets the [`-jdk-home` option](compiler-reference.md#jdk-home-path) available for JVM targets.
* Sets the [`compilerOptions.jvmTarget`](gradle-compiler-options.md#attributes-specific-to-jvm) to the toolchain's JDK version
  if the user doesn't set the `jvmTarget` option explicitly.
  If the user doesn't configure the toolchain, the `jvmTarget` field uses the default value.
  Learn more about [JVM target compatibility](#check-for-jvm-target-compatibility-of-related-compile-tasks).
* Sets the toolchain to be used by any Java compile, test and javadoc tasks.
* Affects which JDK [`kapt` workers](kapt.md#run-kapt-tasks-in-parallel) are running on.

Use the following code to set a toolchain. Replace the placeholder `<MAJOR_JDK_VERSION>` with the JDK version you would like to use:

<tabs group="build-script">
<tab title="Kotlin" group-key="kotlin">

```kotlin
kotlin {
    jvmToolchain {
        languageVersion.set(JavaLanguageVersion.of(<MAJOR_JDK_VERSION>))
    }
    // Or shorter:
    jvmToolchain(<MAJOR_JDK_VERSION>)
    // For example:
    jvmToolchain(%jvmLTSVersionSupportedByKotlin%)
}
```

</tab>
<tab title="Groovy" group-key="groovy">

```groovy
kotlin {
    jvmToolchain {
        languageVersion.set(JavaLanguageVersion.of(<MAJOR_JDK_VERSION>))
    }
    // Or shorter:
    jvmToolchain(<MAJOR_JDK_VERSION>)
    // For example:
    jvmToolchain(%jvmLTSVersionSupportedByKotlin%)
}
```

</tab>
</tabs>

Note that setting a toolchain via the `kotlin` extension updates the toolchain for Java compile tasks as well.

You can set a toolchain via the `java` extension, and Kotlin compilation tasks will use it:

<tabs group="build-script">
<tab title="Kotlin" group-key="kotlin">

```kotlin
java {
    toolchain {
        languageVersion.set(JavaLanguageVersion.of(<MAJOR_JDK_VERSION>)) 
    }
}
```

</tab>
<tab title="Groovy" group-key="groovy">

```groovy
java {
    toolchain {
        languageVersion.set(JavaLanguageVersion.of(<MAJOR_JDK_VERSION>)) 
    }
}
```

</tab>
</tabs>

If you use Gradle 8.0.2 or higher, you also need to add a [toolchain resolver plugin](https://docs.gradle.org/current/userguide/toolchains.html#sub:download_repositories). 
This type of plugin manages which repositories to download a toolchain from. As an example, add to your `settings.gradle(.kts)` the following plugin:

<tabs group="build-script">
<tab title="Kotlin" group-key="kotlin">

```kotlin
plugins {
    id("org.gradle.toolchains.foojay-resolver-convention") version("%foojayResolver%")
}
```

</tab>
<tab title="Groovy" group-key="groovy">

```groovy
plugins {
    id 'org.gradle.toolchains.foojay-resolver-convention' version '%foojayResolver%'
}
```

</tab>
</tabs>

Check that the version of `foojay-resolver-convention` corresponds to your Gradle version on the [Gradle site](https://docs.gradle.org/current/userguide/toolchains.html#sub:download_repositories).

> To understand which toolchain Gradle uses, run your Gradle build with the [log level `--info`](https://docs.gradle.org/current/userguide/logging.html#sec:choosing_a_log_level)
> and find a string in the output starting with `[KOTLIN] Kotlin compilation 'jdkHome' argument:`.
> The part after the colon will be the JDK version from the toolchain.
>
{type="note"}

To set any JDK (even local) for a specific task, use the [Task DSL](#set-jdk-version-with-the-task-dsl).

Learn more about [Gradle JVM toolchain support in the Kotlin plugin](https://blog.jetbrains.com/kotlin/2021/11/gradle-jvm-toolchain-support-in-the-kotlin-plugin/).

### Set JDK version with the Task DSL

The Task DSL allows setting any JDK version for any task implementing the `UsesKotlinJavaToolchain` interface.
At the moment, these tasks are `KotlinCompile` and `KaptTask`.
If you want Gradle to search for the major JDK version, replace the `<MAJOR_JDK_VERSION>` placeholder in your build script:

<tabs group="build-script">
<tab title="Kotlin" group-key="kotlin">

```kotlin
val service = project.extensions.getByType<JavaToolchainService>()
val customLauncher = service.launcherFor {
    languageVersion.set(JavaLanguageVersion.of(<MAJOR_JDK_VERSION>))
}
project.tasks.withType<UsesKotlinJavaToolchain>().configureEach {
    kotlinJavaToolchain.toolchain.use(customLauncher)
}
```

</tab>
<tab title="Groovy" group-key="groovy">

```groovy
JavaToolchainService service = project.getExtensions().getByType(JavaToolchainService.class)
Provider<JavaLauncher> customLauncher = service.launcherFor {
    it.languageVersion.set(JavaLanguageVersion.of(<MAJOR_JDK_VERSION>))
}
tasks.withType(UsesKotlinJavaToolchain::class).configureEach { task ->
    task.kotlinJavaToolchain.toolchain.use(customLauncher)
}
```

</tab>
</tabs>

Or you can specify the path to your local JDK and replace the placeholder `<LOCAL_JDK_VERSION>` with this JDK version:

```kotlin
tasks.withType<UsesKotlinJavaToolchain>().configureEach {
    kotlinJavaToolchain.jdk.use(
        "/path/to/local/jdk", // Put a path to your JDK
        JavaVersion.<LOCAL_JDK_VERSION> // For example, JavaVersion.17
    )
}
```

### Associate compiler tasks

You can _associate_ compilations by setting up such a relationship between them that one compilation uses the compiled
outputs of the other. Associating compilations establishes `internal` visibility between them.

The Kotlin compiler associates some compilations by default, such as the `test` and `main` compilations of each target.
If you need to express that one of your custom compilations is connected to another, create your own associated
compilation.

To make the IDE support associated compilations for inferring visibility between source sets, add the following code to
your `build.gradle(.kts)`:

<tabs group="build-script">
<tab title="Kotlin" group-key="kotlin">

```kotlin
val integrationTestCompilation = kotlin.target.compilations.create("integrationTest") {
    associateWith(kotlin.target.compilations.getByName("main"))
}
```

</tab>
<tab title="Groovy" group-key="groovy">

```groovy
integrationTestCompilation {
    kotlin.target.compilations.create("integrationTest") {
        associateWith(kotlin.target.compilations.getByName("main"))
    }
}
```

</tab>
</tabs>

Here, the `integrationTest` compilation is associated with the `main` compilation that gives access to `internal`
objects from functional tests.

### Configure with Java Modules (JPMS) enabled

To make the Kotlin Gradle plugin work with [Java Modules](https://www.oracle.com/corporate/features/understanding-java-9-modules.html), 
add the following lines to your build script and replace `YOUR_MODULE_NAME` with a reference to your JPMS module, for example, 
`org.company.module`:

<tabs group="build-script">
<tab title="Kotlin" group-key="kotlin">
        
```kotlin
// Add the following three lines if you use a Gradle version less than 7.0
java {
    modularity.inferModulePath.set(true)
}

tasks.named("compileJava", JavaCompile::class.java) {
    options.compilerArgumentProviders.add(CommandLineArgumentProvider {
        // Provide compiled Kotlin classes to javac – needed for Java/Kotlin mixed sources to work
        listOf("--patch-module", "YOUR_MODULE_NAME=${sourceSets["main"].output.asPath}")
    })
}
```

</tab>
<tab title="Groovy" group-key="groovy">

```groovy
// Add the following three lines if you use a Gradle version less than 7.0
java {
    modularity.inferModulePath = true
}

tasks.named("compileJava", JavaCompile.class) {
    options.compilerArgumentProviders.add(new CommandLineArgumentProvider() {
        @Override
        Iterable<String> asArguments() {
            // Provide compiled Kotlin classes to javac – needed for Java/Kotlin mixed sources to work
            return ["--patch-module", "YOUR_MODULE_NAME=${sourceSets["main"].output.asPath}"]
        }
    })
}
```

</tab>
</tabs>

> Put `module-info.java` into the `src/main/java` directory as usual.
> 
> For a module, a package name in Kotlin files should be equal to the package name from `module-info.java` to avoid a 
> "package is empty or does not exist" build failure. 
>
{type="note"}

Learn more about:
* [Building modules for the Java Module System](https://docs.gradle.org/current/userguide/java_library_plugin.html#sec:java_library_modular)
* [Building applications using the Java Module System](https://docs.gradle.org/current/userguide/application_plugin.html#sec:application_modular)
* [What "module" means in Kotlin](visibility-modifiers.md#modules)

### Other details

Learn more about [Kotlin/JVM](jvm-get-started.md).

#### Lazy Kotlin/JVM task creation

Starting from Kotlin 1.8.20, the Kotlin Gradle plugin registers all tasks and doesn't configure them on a dry run.

#### Non-default location of compile tasks' destinationDirectory

If you override the Kotlin/JVM `KotlinJvmCompile`/`KotlinCompile` task's `destinationDirectory` location, 
update your build script. You need to explicitly add `sourceSets.main.kotlin.classesDirectories` to `sourceSets.main.outputs` 
in your JAR file:

```kotlin
tasks.jar(type: Jar) {
    from sourceSets.main.outputs
    from sourceSets.main.kotlin.classesDirectories
}
```

## Targeting multiple platforms

Projects targeting [multiple platforms](multiplatform-dsl-reference.md#targets), called [multiplatform projects](multiplatform-get-started.md),
require the `kotlin-multiplatform` plugin.

>The `kotlin-multiplatform` plugin works with Gradle %minGradleVersion% or later.
>
{type="note"}

<tabs group="build-script">
<tab title="Kotlin" group-key="kotlin">

```kotlin
plugins {
    kotlin("multiplatform") version "%kotlinVersion%"
}
```

</tab>
<tab title="Groovy" group-key="groovy">

```groovy
plugins {
    id 'org.jetbrains.kotlin.multiplatform' version '%kotlinVersion%'
}
```

</tab>
</tabs>

Learn more about [Kotlin Multiplatform for different platforms](multiplatform-get-started.md) and 
[Kotlin Multiplatform for iOS and Android](https://www.jetbrains.com/help/kotlin-multiplatform-dev/multiplatform-getting-started.html).

## Targeting Android

It's recommended to use Android Studio for creating Android applications. [Learn how to use the Android Gradle plugin](https://developer.android.com/studio/releases/gradle-plugin).

## Targeting JavaScript

When targeting JavaScript, use the `kotlin-multiplatform` plugin as well. [Learn more about setting up a Kotlin/JS project](js-project-setup.md)

<tabs group="build-script">
<tab title="Kotlin" group-key="kotlin">

```kotlin
plugins {
    kotlin("multiplatform") version "%kotlinVersion%"
}
```

</tab>
<tab title="Groovy" group-key="groovy">

```groovy
plugins {
    id 'org.jetbrains.kotlin.multiplatform' version '%kotlinVersion%'
}
```

</tab>
</tabs>

### Kotlin and Java sources for JavaScript

This plugin only works for Kotlin files, so it is recommended that you keep Kotlin and Java files separate (if the
project contains Java files). If you don't store them separately, specify the source folder in the `sourceSets{}` block:

<tabs group="build-script">
<tab title="Kotlin" group-key="kotlin">

```kotlin
kotlin {
    sourceSets["main"].apply {
        kotlin.srcDir("src/main/myKotlin")
    }
}
```

</tab>
<tab title="Groovy" group-key="groovy">

```groovy
kotlin {
    sourceSets {
        main.kotlin.srcDirs += 'src/main/myKotlin'
    }
}
```

</tab>
</tabs>

## Triggering configuration actions with the KotlinBasePlugin interface

To trigger some configuration action whenever any Kotlin Gradle plugin (JVM, JS, Multiplatform, Native, and others) is applied,
use the `KotlinBasePlugin` interface that all Kotlin plugins inherit from:

<tabs group="build-script">
<tab title="Kotlin" group-key="kotlin">

```kotlin
import org.jetbrains.kotlin.gradle.plugin.KotlinBasePlugin

// ...

project.plugins.withType<KotlinBasePlugin>() {
    // Configure your action here
}
```

</tab>
<tab title="Groovy" group-key="groovy">

```groovy
import org.jetbrains.kotlin.gradle.plugin.KotlinBasePlugin

// ...

project.plugins.withType(KotlinBasePlugin.class) {
    // Configure your action here
}
```

</tab>
</tabs>

## Configure dependencies

To add a dependency on a library, set the dependency of the required [type](#dependency-types) (for example, `implementation`) in the
`dependencies{}` block of the source sets DSL.

<tabs group="build-script">
<tab title="Kotlin" group-key="kotlin">

```kotlin
kotlin {
    sourceSets {
        val commonMain by getting {
            dependencies {
                implementation("com.example:my-library:1.0")
            }
        }
    }
}
```

</tab>
<tab title="Groovy" group-key="groovy">

```groovy
kotlin {
    sourceSets {
        commonMain {
            dependencies {
                implementation 'com.example:my-library:1.0'
            }
        }
    }
}
```

</tab>
</tabs>

Alternatively, you can [set dependencies at top level](#set-dependencies-at-top-level).

### Dependency types

Choose the dependency type based on your requirements.

<table>
    <tr>
        <th>Type</th>
        <th>Description</th>
        <th>When to use</th>
    </tr>
    <tr>
        <td><code>api</code></td>
        <td>Used both during compilation and at runtime and is exported to library consumers.</td>
        <td>If any type from a dependency is used in the public API of the current module, use an <code>api</code> dependency.
        </td>
    </tr>
    <tr>
        <td><code>implementation</code></td>
        <td>Used during compilation and at runtime for the current module, but is not exposed for compilation of other modules
            depending on the one with the `implementation` dependency.</td>
        <td>
            <p>Use for dependencies needed for the internal logic of a module.</p>
            <p>If a module is an endpoint application which is not published, use <code>implementation</code> dependencies instead
                of <code>api</code> dependencies.</p>
        </td>
    </tr>
    <tr>
        <td><code>compileOnly</code></td>
        <td>Used for compilation of the current module and is not available at runtime nor during compilation of other modules.</td>
        <td>Use for APIs which have a third-party implementation available at runtime.</td>
    </tr>
    <tr>
        <td><code>runtimeOnly</code></td>
        <td>Available at runtime but is not visible during compilation of any module.</td>
        <td></td>
    </tr>
</table>

### Dependency on the standard library

A dependency on the standard library (`stdlib`) is added automatically to each source set. The version
of the standard library used is the same as the version of the Kotlin Gradle plugin.

For platform-specific source sets, the corresponding platform-specific variant of the library is used, while a common standard
library is added to the rest. The Kotlin Gradle plugin selects the appropriate JVM standard library depending on
the `compilerOptions.jvmTarget` [compiler option](gradle-compiler-options.md) of your Gradle build script.

If you declare a standard library dependency explicitly (for example, if you need a different version), the Kotlin Gradle
plugin won't override it or add a second standard library.

If you don't need a standard library at all, you can add the following Gradle property to your `gradle.properties` file:

```none
kotlin.stdlib.default.dependency=false
```

#### Versions alignment of transitive dependencies

From Kotlin standard library version 1.9.20, Gradle uses metadata included in the standard library to automatically
align transitive `kotlin-stdlib-jdk7` and `kotlin-stdlib-jdk8` dependencies.

If you add a dependency for any Kotlin standard library version between 1.8.0 – 1.9.10, for example: 
`implementation("org.jetbrains.kotlin:kotlin-stdlib:1.8.0")`, then the Kotlin Gradle Plugin uses this Kotlin version 
for transitive `kotlin-stdlib-jdk7` and `kotlin-stdlib-jdk8` dependencies. This avoids class duplication from 
different standard library versions. [Learn more about merging `kotlin-stdlib-jdk7` and `kotlin-stdlib-jdk8` into `kotlin-stdlib`](whatsnew18.md#updated-jvm-compilation-target). 
You can disable this behavior with the `kotlin.stdlib.jdk.variants.version.alignment` Gradle property in your `gradle.properties`
file:

```none
kotlin.stdlib.jdk.variants.version.alignment=false
```

##### Other ways to align versions {initial-collapse-state="collapsed"}

* If you have issues with version alignment, you can align all versions via the Kotlin [BOM](https://docs.gradle.org/current/userguide/platforms.html#sub:bom_import). 
  Declare a platform dependency on `kotlin-bom` in your build script:

  <tabs group="build-script">
  <tab title="Kotlin" group-key="kotlin">

  ```kotlin
  implementation(platform("org.jetbrains.kotlin:kotlin-bom:%kotlinVersion%"))
  ```

  </tab>
  <tab title="Groovy" group-key="groovy">

  ```groovy
  implementation platform('org.jetbrains.kotlin:kotlin-bom:%kotlinVersion%')
  ```

  </tab>
  </tabs>

* If you don't add a dependency for a standard library version, but you have two different dependencies that transitively
  bring different old versions of the Kotlin standard library, then you can explicitly require `%kotlinVersion%`
  versions of these transitive libraries:

  <tabs group="build-script">
  <tab title="Kotlin" group-key="kotlin">

  ```kotlin
  dependencies {
      constraints {
          add("implementation", "org.jetbrains.kotlin:kotlin-stdlib-jdk7") {
              version {
                  require("%kotlinVersion%")
              }
          }
          add("implementation", "org.jetbrains.kotlin:kotlin-stdlib-jdk8") {
              version {
                  require("%kotlinVersion%")
              }
          }
      }
  }
  ```

  </tab>
  <tab title="Groovy" group-key="groovy">

  ```groovy
  dependencies {
      constraints {
          add("implementation", "org.jetbrains.kotlin:kotlin-stdlib-jdk7") {
              version {
                  require("%kotlinVersion%")
              }
          }
          add("implementation", "org.jetbrains.kotlin:kotlin-stdlib-jdk8") {
              version {
                  require("%kotlinVersion%")
              }
          }
      }
  }
  ```

  </tab>
  </tabs>
  
* If you add a dependency for Kotlin standard library version `%kotlinVersion%`: `implementation("org.jetbrains.kotlin:kotlin-stdlib:%kotlinVersion%")`,
  and an old version (earlier than `1.8.0`) of the Kotlin Gradle plugin, update the Kotlin Gradle plugin to match the standard
  library version:

  
  <tabs group="build-script">
  <tab title="Kotlin" group-key="kotlin">

  ```kotlin
  plugins {
      // replace `<...>` with the plugin name
      kotlin("<...>") version "%kotlinVersion%"
  }
  ```

  </tab>
  <tab title="Groovy" group-key="groovy">

  ```groovy
  plugins {
      // replace `<...>` with the plugin name
      id "org.jetbrains.kotlin.<...>" version "%kotlinVersion%"
  }
  ```

  </tab>
  </tabs>

* If you use versions prior to `1.8.0` of `kotlin-stdlib-jdk7`/`kotlin-stdlib-jdk8`, for example, 
  `implementation("org.jetbrains.kotlin:kotlin-stdlib-jdk7:SOME_OLD_KOTLIN_VERSION")`, and a dependency that 
  transitively brings `kotlin-stdlib:1.8+`, [replace your `kotlin-stdlib-jdk<7/8>:SOME_OLD_KOTLIN_VERSION` with 
  `kotlin-stdlib-jdk*:%kotlinVersion%`](whatsnew18.md#updated-jvm-compilation-target) or [exclude](https://docs.gradle.org/current/userguide/dependency_downgrade_and_exclude.html#sec:excluding-transitive-deps) 
  the transitive `kotlin-stdlib:1.8+` from the library that brings it:

  <tabs group="build-script">
  <tab title="Kotlin" group-key="kotlin">

  ```kotlin
  dependencies {
      implementation("com.example:lib:1.0") {
          exclude(group = "org.jetbrains.kotlin", module = "kotlin-stdlib")
      }
  }
  ```

  </tab>
  <tab title="Groovy" group-key="groovy">

  ```groovy
  dependencies {
      implementation("com.example:lib:1.0") {
          exclude group: "org.jetbrains.kotlin", module: "kotlin-stdlib"
      }
  }
  ```

  </tab>
  </tabs>

### Set dependencies on test libraries

The [`kotlin.test`](https://kotlinlang.org/api/latest/kotlin.test/) API is available for testing Kotlin projects on
all supported platforms.
Add the dependency `kotlin-test` to the `commonTest` source set, so that the Gradle plugin can infer the corresponding
test dependencies for each test source set:
* `kotlin-test-common` and `kotlin-test-annotations-common` for common source sets
* `kotlin-test-junit` for JVM source sets
* `kotlin-test-js` for Kotlin/JS source sets

Kotlin/Native targets do not require additional test dependencies, and the `kotlin.test` API implementations are built-in.

<tabs group="build-script">
<tab title="Kotlin" group-key="kotlin">

```kotlin
kotlin {
    sourceSets {
        val commonTest by getting {
            dependencies {
                implementation(kotlin("test")) // This brings all the platform dependencies automatically
            }
        }
    }
}
```

</tab>
<tab title="Groovy" group-key="groovy">

```groovy
kotlin {
    sourceSets {
        commonTest {
            dependencies {
                implementation kotlin("test") // This brings all the platform dependencies automatically
            }
        }
    }
}
```

</tab>
</tabs>

> You can use shorthand for a dependency on a Kotlin module, for example, kotlin("test") for "org.jetbrains.kotlin:kotlin-test".
>
{type="note"}

You can use the `kotlin-test` dependency in any shared or platform-specific source set as well.

For Kotlin/JVM, Gradle uses JUnit 4 by default. Therefore, the `kotlin("test")` dependency resolves to the variant for
JUnit 4, namely `kotlin-test-junit`.

You can choose JUnit 5 or TestNG by calling
[`useJUnitPlatform()`]( https://docs.gradle.org/current/javadoc/org/gradle/api/tasks/testing/Test.html#useJUnitPlatform)
or [`useTestNG()`](https://docs.gradle.org/current/javadoc/org/gradle/api/tasks/testing/Test.html#useTestNG) in the
test task of your build script.
The following example is for a Kotlin Multiplatform project:

<tabs group="build-script">
<tab title="Kotlin" group-key="kotlin">

```kotlin
kotlin {
    jvm {
        testRuns["test"].executionTask.configure {
            useJUnitPlatform()
        }
    }
    sourceSets {
        val commonTest by getting {
            dependencies {
                implementation(kotlin("test"))
            }
        }
    }
}
```

</tab>
<tab title="Groovy" group-key="groovy">

```groovy
kotlin {
    jvm {
        testRuns["test"].executionTask.configure {
            useJUnitPlatform()
        }
    }
    sourceSets {
        commonTest {
            dependencies {
                implementation kotlin("test")
            }
        }
    }
}
```

</tab>
</tabs>

The following example is for a JVM project:

<tabs group="build-script">
<tab title="Kotlin" group-key="kotlin">

```kotlin
dependencies {
    testImplementation(kotlin("test"))
}

tasks {
    test {
        useTestNG()
    }
}
```

</tab>
<tab title="Groovy" group-key="groovy">

```groovy
dependencies {
    testImplementation 'org.jetbrains.kotlin:kotlin-test'
}

test {
    useTestNG()
}
```

</tab>
</tabs>

[Learn how to test code using JUnit on the JVM](jvm-test-using-junit.md).

If you need to use a different JVM test framework, disable automatic testing framework selection by
adding the line `kotlin.test.infer.jvm.variant=false` to the project's `gradle.properties` file.
After doing this, add the framework as a Gradle dependency.

If you have used a variant of `kotlin("test")` in your build script explicitly and your project build stopped working with
a compatibility conflict,
see [this issue in the Compatibility Guide](compatibility-guide-15.md#do-not-mix-several-jvm-variants-of-kotlin-test-in-a-single-project).

### Set a dependency on a kotlinx library

If you use a [`kotlinx` library](https://github.com/Kotlin/kotlinx.coroutines) and need a platform-specific dependency, 
you can use platform-specific variants of libraries with suffixes such as `-jvm` or `-js`, for example, 
`kotlinx-coroutines-core-jvm`. You can also use the library's base artifact name instead – `kotlinx-coroutines-core`.

<tabs group="build-script">
<tab title="Kotlin" group-key="kotlin">

```kotlin
kotlin {
    sourceSets {
        val jvmMain by getting {
            dependencies {
                implementation("org.jetbrains.kotlinx:kotlinx-coroutines-core-jvm:%coroutinesVersion%")
            }
        }
    }
}
```

</tab>
<tab title="Groovy" group-key="groovy">

```groovy
kotlin {
    sourceSets {
        jvmMain {
            dependencies {
                implementation 'org.jetbrains.kotlinx:kotlinx-coroutines-core-jvm:%coroutinesVersion%'
            }
        }
    }
}
```

</tab>
</tabs>

If you use a multiplatform library and need to depend on the shared code, set the dependency only once, in the shared
source set. Use the library's base artifact name, such as `kotlinx-coroutines-core` or `ktor-client-core`.

<tabs group="build-script">
<tab title="Kotlin" group-key="kotlin">

```kotlin
kotlin {
    sourceSets {
        val commonMain by getting {
            dependencies {
                implementation("org.jetbrains.kotlinx:kotlinx-coroutines-core:%coroutinesVersion%")
            }
        }
    }
}
```

</tab>
<tab title="Groovy" group-key="groovy">

```groovy
kotlin {
    sourceSets {
        commonMain {
            dependencies {
                implementation 'org.jetbrains.kotlinx:kotlinx-coroutines-core:%coroutinesVersion%'
            }
        }
    }
}
```

</tab>
</tabs>

### Set dependencies at top level

Alternatively, you can specify the dependencies at top level, using the following pattern for the configuration names:
`<sourceSetName><DependencyType>`. This can be helpful for some Gradle built-in dependencies, like `gradleApi()`, `localGroovy()`,
or `gradleTestKit()`, which are not available in the source sets' dependency DSL.

<tabs group="build-script">
<tab title="Kotlin" group-key="kotlin">

```kotlin
dependencies {
    "commonMainImplementation"("com.example:my-library:1.0")
}
```

</tab>
<tab title="Groovy" group-key="groovy">

```groovy
dependencies {
    commonMainImplementation 'com.example:my-library:1.0'
}
```

</tab>
</tabs>

## Declare repositories

You can declare a publicly-available repository to use its open source dependencies. In the `repositories{}` block, set 
the name of the repository:

<tabs group="build-script">
<tab title="Kotlin" group-key="kotlin">

```kotlin
repositories {
    mavenCentral()
}
```
</tab>
<tab title="Groovy" group-key="groovy">

```groovy
repositories {
    mavenCentral()
}
```
</tab>
</tabs>

Popular repositories are [Maven Central](https://central.sonatype.com/) and [Google's Maven repository](https://maven.google.com/web/index.html).

> If you also work with Maven projects, we recommend avoiding adding `mavenLocal()` as a repository because you
> may experience problems when switching between Gradle and Maven projects. If you must add the `mavenLocal()` repository,
> add it as the last repository in your `repositories{}` block. For more information, see
> [The case for mavenLocal()](https://docs.gradle.org/current/userguide/declaring_repositories.html#sec:case-for-maven-local).
> 
{type="warning"}

If you need to declare the same repositories in more than one subproject, declare the repositories centrally in the
`dependencyResolutionManagement{}` block in your `settings.gradle(.kts)` file:

<tabs group="build-script">
<tab title="Kotlin" group-key="kotlin">

```kotlin
dependencyResolutionManagement {
    repositories {
        mavenCentral()
    }
}
```
</tab>
<tab title="Groovy" group-key="groovy">

```kotlin
dependencyResolutionManagement {
    repositories {
        mavenCentral()
    }
}
```
</tab>
</tabs>

Any declared repositories in subprojects override repositories declared centrally. For more information on how to control
this behavior and what options are available, see [Gradle's documentation](https://docs.gradle.org/current/userguide/declaring_repositories.html#sub:centralized-repository-declaration).

## What's next?

Learn more about:
* [Compiler options and how to pass them](gradle-compiler-options.md).
* [Incremental compilation, caches support, build reports, and the Kotlin daemon](gradle-compilation-and-caches.md).
* [Gradle basics and specifics](https://docs.gradle.org/current/userguide/userguide.html).
* [Support for Gradle plugin variants](gradle-plugin-variants.md).<|MERGE_RESOLUTION|>--- conflicted
+++ resolved
@@ -18,12 +18,8 @@
 <tab title="Kotlin" group-key="kotlin">
 
 ```kotlin
-<<<<<<< HEAD
-=======
-// Replace `<...>` with the plugin name appropriate for your target environment
->>>>>>> 80b3f5ad
 plugins {
-    // replace `<...>` with the plugin name
+    // Replace `<...>` with the plugin name appropriate for your target environment
     kotlin("<...>") version "%kotlinVersion%"
     // For example, if your target environment is JVM:
     // kotlin("jvm") version "%kotlinVersion%"
@@ -34,12 +30,8 @@
 <tab title="Groovy" group-key="groovy">
 
 ```groovy
-<<<<<<< HEAD
-=======
-// Replace `<...>` with the plugin name appropriate for your target environment
->>>>>>> 80b3f5ad
 plugins {
-    // replace `<...>` with the plugin name
+    // Replace `<...>` with the plugin name appropriate for your target environment
     id 'org.jetbrains.kotlin.<...>' version '%kotlinVersion%'
     // For example, if your target environment is JVM: 
     // id 'org.jetbrains.kotlin.jvm' version '%kotlinVersion%'
