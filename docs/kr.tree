<?xml version="1.0" encoding="UTF-8"?>
<!DOCTYPE product-profile
        SYSTEM "https://resources.jetbrains.com/stardust/product-profile.dtd">

<product-profile id="kr"
                 name="Kotlin"
                 start-page="home.xml"
                 status="release">

    <toc-element id="home.xml" toc-title="Home"/>

    <toc-element toc-title="Get started" id="getting-started.md"/>

    <toc-element toc-title="Take Kotlin tour" id="kotlin-tour-welcome.md">
        <toc-element id="kotlin-tour-hello-world.md" hidden="true"/>
        <toc-element id="kotlin-tour-basic-types.md" hidden="true"/>
        <toc-element id="kotlin-tour-collections.md" hidden="true"/>
        <toc-element id="kotlin-tour-control-flow.md" hidden="true"/>
        <toc-element id="kotlin-tour-functions.md" hidden="true"/>
        <toc-element id="kotlin-tour-classes.md" hidden="true"/>
        <toc-element id="kotlin-tour-null-safety.md" hidden="true"/>
    </toc-element>

    <toc-element toc-title="Kotlin overview">
        <toc-element id="multiplatform.md"/>
        <toc-element id="server-overview.md" accepts-web-file-names="httpservlets.html"/>
        <toc-element id="android-overview.md"/>
        <toc-element id="wasm-overview.md"/>
        <toc-element id="native-overview.md"/>
        <toc-element id="js-overview.md"/>
        <toc-element id="data-science-overview.md"/>
        <toc-element id="competitive-programming.md"/>
    </toc-element>

    <toc-element toc-title="What's new in Kotlin">
        <toc-element id="whatsnew1920.md" toc-title="Kotlin 1.9.20" accepts-web-file-names="whatsnew.html"/>
        <toc-element id="whatsnew19.md" toc-title="Kotlin 1.9.0"/>
        <toc-element id="whatsnew-eap.md" toc-title="Kotlin 2.0.0-Beta5"/>
        <toc-element toc-title="Earlier versions">
            <toc-element id="whatsnew1820.md" toc-title="Kotlin 1.8.20"/>
            <toc-element id="whatsnew18.md" toc-title="Kotlin 1.8.0"/>
            <toc-element id="whatsnew1720.md" toc-title="Kotlin 1.7.20"/>
            <toc-element id="whatsnew17.md" toc-title="Kotlin 1.7.0"/>
            <toc-element id="whatsnew1620.md" toc-title="Kotlin 1.6.20"/>
            <toc-element id="whatsnew16.md" toc-title="Kotlin 1.6.0"/>
            <toc-element id="whatsnew1530.md" toc-title="Kotlin 1.5.30"/>
            <toc-element id="whatsnew1520.md" toc-title="Kotlin 1.5.20"/>
            <toc-element id="whatsnew15.md" toc-title="Kotlin 1.5.0"/>
            <toc-element id="whatsnew1430.md" toc-title="Kotlin 1.4.30"/>
            <toc-element id="whatsnew1420.md" toc-title="Kotlin 1.4.20"/>
            <toc-element id="whatsnew14.md" toc-title="Kotlin 1.4.0"/>
            <toc-element id="whatsnew13.md" toc-title="Kotlin 1.3"/>
            <toc-element id="whatsnew12.md" toc-title="Kotlin 1.2"/>
            <toc-element id="whatsnew11.md" toc-title="Kotlin 1.1"/>
        </toc-element>
    </toc-element>

    <toc-element toc-title="Releases and roadmap">
        <toc-element id="releases.md" accepts-web-file-names="plugin-releases.html"/>
        <toc-element id="roadmap.md"/>
    </toc-element>

    <toc-element toc-title="Basics">
        <toc-element id="basic-syntax.md"/>
        <toc-element id="idioms.md"/>
        <toc-element href="https://play.kotlinlang.org/byExample/overview" toc-title="Kotlin by example"/>
        <toc-element id="coding-conventions.md"/>
    </toc-element>

    <toc-element toc-title="Concepts">
        <toc-element toc-title="Types">
            <toc-element toc-title="Basic types">
                <toc-element id="basic-types.md" toc-title="Overview"/>
                <toc-element id="numbers.md"/>
                <toc-element id="unsigned-integer-types.md"/>
                <toc-element id="booleans.md"/>
                <toc-element id="characters.md"/>
                <toc-element id="strings.md"/>
                <toc-element id="arrays.md"/>
            </toc-element>
            <toc-element id="typecasts.md"/>
        </toc-element>
        <toc-element toc-title="Control flow">
            <toc-element id="control-flow.md"/>
            <toc-element id="returns.md"/>
            <toc-element id="exceptions.md"/>
        </toc-element>
        <toc-element id="packages.md"/>
        <toc-element toc-title="Classes and objects">
            <toc-element id="classes.md"/>
            <toc-element id="inheritance.md"/>
            <toc-element id="properties.md"/>
            <toc-element id="interfaces.md"/>
            <toc-element id="fun-interfaces.md"/>
            <toc-element id="visibility-modifiers.md"/>
            <toc-element id="extensions.md"/>
            <toc-element id="data-classes.md"/>
            <toc-element id="sealed-classes.md" toc-title="Sealed classes and interfaces"/>
            <toc-element id="generics.md"/>
            <toc-element id="nested-classes.md"/>
            <toc-element id="enum-classes.md"/>
            <toc-element id="inline-classes.md"/>
            <toc-element id="object-declarations.md"/>
            <toc-element id="delegation.md"/>
            <toc-element id="delegated-properties.md"/>
            <toc-element id="type-aliases.md"/>
        </toc-element>
        <toc-element toc-title="Functions">
            <toc-element id="functions.md"/>
            <toc-element id="lambdas.md" toc-title="Lambdas"/>
            <toc-element id="inline-functions.md"/>
            <toc-element id="operator-overloading.md"/>
            <toc-element toc-title="Builders">
                <toc-element id="type-safe-builders.md"/>
                <toc-element id="using-builders-with-builder-inference.md"/>
            </toc-element>
        </toc-element>
        <toc-element id="null-safety.md"/>
        <toc-element id="equality.md"/>
        <toc-element id="this-expressions.md"/>
        <toc-element id="async-programming.md"/>
        <toc-element id="coroutines-overview.md"/>
        <toc-element id="annotations.md"/>
        <toc-element id="destructuring-declarations.md" accepts-web-file-names="multi-declarations.html"/>
        <toc-element id="reflection.md"/>
    </toc-element>

    <toc-element toc-title="Multiplatform development">
        <toc-element id="multiplatform-get-started.md" accepts-web-file-names="building-mpp-with-gradle.html,intro-to-kotlin-mpp.html,mpp-intro.html,mpp-get-started.html,multiplatform-tutorials.html"/>
        <toc-element id="multiplatform-discover-project.md" accepts-web-file-names="mpp-discover-project.html" toc-title="Understand basic project structure"/>
        <toc-element id="multiplatform-advanced-project-structure.md" toc-title="Explore advanced project structure"/>
        <toc-element id="multiplatform-set-up-targets.md" toc-title="Set up targets" accepts-web-file-names="mpp-set-up-targets.html"/>
        <toc-element toc-title="Share code">
            <toc-element id="multiplatform-share-on-platforms.md" accepts-web-file-names="mpp-share-on-platforms.html"/>
            <toc-element id="multiplatform-expect-actual.md"/>
            <toc-element id="multiplatform-hierarchy.md" accepts-web-file-names="migrating-multiplatform-project-to-14.html"/>
        </toc-element>
        <toc-element toc-title="Add dependencies">
            <toc-element id="multiplatform-add-dependencies.md" toc-title="On multiplatform libraries" accepts-web-file-names="mpp-add-dependencies.html"/>
            <toc-element id="multiplatform-android-dependencies.md" toc-title="For Android target platforms"/>
            <toc-element id="multiplatform-ios-dependencies.md" toc-title="For iOS target platforms"/>
        </toc-element>
        <toc-element toc-title="Compile artifacts">
            <toc-element id="multiplatform-configure-compilations.md" accepts-web-file-names="mpp-configure-compilations.html"/>
            <toc-element toc-title="[Experimental DSL] Build final native binaries" id="multiplatform-native-artifacts.md" hidden="true"/>
            <toc-element id="multiplatform-build-native-binaries.md" accepts-web-file-names="mpp-build-native-binaries.html"/>
        </toc-element>
        <toc-element id="multiplatform-publish-lib.md" accepts-web-file-names="mpp-publish-lib.html" toc-title="Publish libraries"/>
        <toc-element id="multiplatform-introduce-your-team.md"/>
        <toc-element toc-title="Reference">
            <toc-element id="multiplatform-dsl-reference.md" accepts-web-file-names="mpp-dsl-reference.html,mpp-supported-platforms.html,multiplatform-supported-platforms.html"/>
            <toc-element id="multiplatform-android-layout.md"/>
            <toc-element id="multiplatform-compatibility-guide.md" toc-title="Compatibility guide"/>
            <toc-element id="multiplatform-plugin-releases.md"/>
        </toc-element>
    </toc-element>

    <toc-element toc-title="Platforms">
        <toc-element toc-title="JVM">
            <toc-element id="jvm-get-started.md"/>
            <toc-element id="comparison-to-java.md"/>
            <toc-element id="java-interop.md"/>
            <toc-element id="java-to-kotlin-interop.md"/>
            <toc-element toc-title="Spring">
                <toc-element toc-title="Create a RESTful web service with a database using Spring Boot">
                    <toc-element id="jvm-get-started-spring-boot.md" toc-title="Get started with Spring Boot and Kotlin" accepts-web-file-names="jvm-spring-boot-restful.html,spring-boot-restful.html,spring-boot-restful-db.html,jvm-spring-boot-restful-db.html"/>
                    <toc-element id="jvm-create-project-with-spring-boot.md" toc-title="Create a Spring Boot project"/>
                    <toc-element id="jvm-spring-boot-add-data-class.md" toc-title="Upgrade your project with data classes"/>
                    <toc-element id="jvm-spring-boot-add-db-support.md" toc-title="Add database support for Spring Boot project"/>
                    <toc-element id="jvm-spring-boot-using-crudrepository.md" toc-title="Use Spring Data CrudRepository"/>
                </toc-element>
                <!-- <toc-element id="jvm-spring-boot-restful.md" accepts-web-file-names="spring-boot-restful.html,spring-boot-restful-db.html,jvm-spring-boot-restful-db.html,jvm-get-started-spring-boot.html,jvm-create-project-with-spring-boot.html,jvm-spring-boot-add-data-class.html,jvm-spring-boot-add-db-support.html,jvm-spring-boot-using-crudrepository.html"/>-->
                <toc-element toc-title="Spring Framework Documentation for Kotlin" href="https://docs.spring.io/spring-framework/docs/current/reference/html/languages.html#languages"/>
                <toc-element toc-title="Build a web application with Spring Boot and Kotlin – tutorial" href="https://spring.io/guides/tutorials/spring-boot-kotlin/"/>
                <toc-element toc-title="Create a chat application with Kotlin Coroutines and RSocket – tutorial" href="https://spring.io/guides/tutorials/spring-webflux-kotlin-rsocket/"/>
            </toc-element>
            <toc-element id="jvm-test-using-junit.md"/>
            <toc-element id="mixing-java-kotlin-intellij.md"/>
            <toc-element id="jvm-records.md"/>
            <toc-element toc-title="Java to Kotlin migration guides">
                <toc-element toc-title="Strings" id="java-to-kotlin-idioms-strings.md"/>
                <toc-element toc-title="Collections" id="java-to-kotlin-collections-guide.md"/>
                <toc-element toc-title="Nullability" id="java-to-kotlin-nullability-guide.md"/>
            </toc-element>
            <toc-element toc-title="Library creators' guidelines">
                <include from="kl" target="api-guidelines" origin="api-guidelines"/>
            </toc-element>
        </toc-element>

        <toc-element toc-title="Native">
            <toc-element id="native-get-started.md" accepts-web-file-names="basic-kotlin-native-app.html,kotlin-native-with-clion.html,targeting-multiple-platforms.html"/>
            <toc-element id="native-gradle.md"/>
            <toc-element id="native-command-line-compiler.md"/>
            <toc-element toc-title="C interop">
                <toc-element id="native-c-interop.md"/>
                <toc-element id="mapping-primitive-data-types-from-c.md"/>
                <toc-element id="mapping-struct-union-types-from-c.md"/>
                <toc-element id="mapping-function-pointers-from-c.md"/>
                <toc-element id="mapping-strings-from-c.md"/>
                <toc-element id="native-app-with-c-and-libcurl.md" accepts-web-file-names="curl.html"/>
            </toc-element>
            <toc-element toc-title="Objective-C interop">
                <toc-element id="native-objc-interop.md"/>
                <toc-element id="apple-framework.md"/>
            </toc-element>
            <toc-element toc-title="CocoaPods integration">
                <toc-element id="native-cocoapods.md"/>
                <toc-element id="native-cocoapods-libraries.md"/>
                <toc-element id="native-cocoapods-xcode.md"/>
                <toc-element id="native-cocoapods-dsl-reference.md"/>
            </toc-element>
            <toc-element id="native-libraries.md"/>
            <toc-element id="native-platform-libs.md"/>
            <toc-element id="native-dynamic-libraries.md"/>
            <toc-element toc-title="Memory manager">
                <toc-element id="native-memory-manager.md"/>
                <toc-element id="native-ios-integration.md"/>
                <toc-element id="native-migration-guide.md" toc-title="Migration guide"/>
            </toc-element>
            <toc-element id="native-debugging.md"/>
            <toc-element id="native-ios-symbolication.md"/>
            <toc-element toc-title="Reference and tips">
                <toc-element id="native-target-support.md" toc-title="Target support"/>
                <toc-element id="native-improving-compilation-time.md" toc-title="Improving compilation times"/>
                <toc-element id="native-binary-licenses.md" toc-title="License files"/>
                <toc-element id="native-faq.md"/>
            </toc-element>
        </toc-element>
        <toc-element toc-title="WebAssembly (Wasm)">
            <toc-element id="wasm-get-started.md"/>
<<<<<<< HEAD
            <toc-element id="wasm-libraries.md" toc-title="Add dependencies on Kotlin libraries" hidden="true"/>
            <toc-element id="wasm-debugging.md"/>
=======
>>>>>>> 39862fb8
            <toc-element id="wasm-js-interop.md"/>
            <toc-element id="wasm-troubleshooting.md"/>
        </toc-element>

        <toc-element toc-title="JavaScript">

            <toc-element id="js-project-setup.md" accepts-web-file-names="command-line-library-js.html,working-with-javascript.html,setting-up.html,kotlin-to-javascript.html,create-library-js.html,getting-started-with-intellij-idea.html,getting-started-with-maven.html"/>
            <toc-element id="running-kotlin-js.md"/>
            <toc-element id="dev-server-continuous-compilation.md"/>
            <toc-element id="js-debugging.md" accepts-web-file-names="debugging-kotlin-in-browser.html"/>
            <toc-element id="js-running-tests.md" accepts-web-file-names="running-tests.html"/>
            <toc-element id="javascript-dce.md"/>
            <!-- The following page is used in the Mari link service. If you wish to change it here, change the link there too -->
            <toc-element toc-title="IR compiler" id="js-ir-compiler.md"/>
            <toc-element id="js-ir-migration.md"/>

            <toc-element toc-title="Kotlin for the JS platform">
                <toc-element id="browser-api-dom.md"/>
                <toc-element id="js-interop.md" accepts-web-file-names="calling-javascript-from-kotlin.html"/>
                <toc-element id="dynamic-type.md"/>
                <toc-element id="using-packages-from-npm.md"/>
                <toc-element id="js-to-kotlin-interop.md"/>
                <toc-element id="js-modules.md"/>
                <toc-element id="js-reflection.md"/>
                <toc-element id="typesafe-html-dsl.md"/>
            </toc-element>
            <toc-element id="js-react.md" hidden="true"/>
        </toc-element>

        <toc-element toc-title="Scripting">
            <toc-element id="custom-script-deps-tutorial.md"/>
        </toc-element>
    </toc-element>

    <toc-element toc-title="Standard library">
        <toc-element  toc-title="Collections">
            <toc-element id="collections-overview.md" toc-title="Overview"/>
            <toc-element id="constructing-collections.md"/>
            <toc-element id="iterators.md"/>
            <toc-element id="ranges.md"/>
            <toc-element id="sequences.md"/>
            <toc-element id="collection-operations.md" toc-title="Operations overview"/>
            <toc-element id="collection-transformations.md" toc-title="Transformations"/>
            <toc-element id="collection-filtering.md" toc-title="Filter"/>
            <toc-element id="collection-plus-minus.md" toc-title="Plus and minus operators"/>
            <toc-element id="collection-grouping.md" toc-title="Group elements"/>
            <toc-element id="collection-parts.md" toc-title="Retrieve collection parts"/>
            <toc-element id="collection-elements.md" toc-title="Retrieve single elements"/>
            <toc-element id="collection-ordering.md"/>
            <toc-element id="collection-aggregate.md" toc-title="Aggregate operations"/>
            <toc-element id="collection-write.md" toc-title="Write operations"/>
            <toc-element id="list-operations.md" toc-title="List-specific operations"/>
            <toc-element id="set-operations.md" toc-title="Set-specific operations"/>
            <toc-element id="map-operations.md" toc-title="Map-specific operations"/>
        </toc-element>
        <toc-element id="opt-in-requirements.md"/>
        <toc-element id="scope-functions.md"/>
        <toc-element id="time-measurement.md"/>
    </toc-element>

    <toc-element toc-title="Official libraries">
        <toc-element toc-title="Coroutines (kotlinx.coroutines)">
            <include from="kc" target="coroutines" origin="coroutines"/>
        </toc-element>
        <toc-element toc-title="Serialization (kotlinx.serialization)" id="serialization.md"/>
        <toc-element toc-title="Lincheck (kotlinx.lincheck)">
            <include from="kl" target="lincheck" origin="lincheck"/>
        </toc-element>
        <toc-element toc-title="Ktor" href="https://ktor.io/"/>
    </toc-element>

    <toc-element toc-title="API reference">
        <toc-element toc-title="Standard library (stdlib)" href="https://kotlinlang.org/api/latest/jvm/stdlib/"/>
        <toc-element toc-title="Test library (kotlin.test)" href="https://kotlinlang.org/api/latest/kotlin.test/"/>
        <toc-element toc-title="Coroutines (kotlinx.coroutines)" href="https://kotlinlang.org/api/kotlinx.coroutines/kotlinx-coroutines-core/"/>
        <toc-element toc-title="Serialization (kotlinx.serialization)" href="https://kotlinlang.org/api/kotlinx.serialization/kotlinx-serialization-core/"/>
        <toc-element toc-title="Date and time (kotlinx-datetime)" href="https://kotlinlang.org/api/kotlinx-datetime/"/>
        <toc-element toc-title="JVM Metadata (kotlinx-metadata-jvm)" href="https://kotlinlang.org/api/kotlinx-metadata-jvm/"/>
        <toc-element toc-title="Ktor" href="https://api.ktor.io/"/>
    </toc-element>

    <toc-element toc-title="Language reference">
        <toc-element id="keyword-reference.md"/>
        <toc-element toc-title="Grammar" href="https://kotlinlang.org/docs/reference/grammar.html"/>
        <toc-element href="https://kotlinlang.org/spec/" toc-title="Language specification"/>
    </toc-element>

    <toc-element toc-title="Tools">
        <toc-element toc-title="Build tools">
            <toc-element toc-title="Gradle">
                <toc-element id="gradle.md" accepts-web-file-names="using-gradle.html" toc-title="Overview"/>
                <toc-element id="get-started-with-jvm-gradle-project.md" toc-title="Get started with Gradle – tutorial"/>
                <toc-element id="gradle-configure-project.md" toc-title="Configure a Gradle project"/>
                <toc-element id="gradle-compiler-options.md" toc-title="Compiler options in KGP"/>
                <toc-element id="gradle-compilation-and-caches.md" toc-title="Compilation and caches in KGP"/>
                <toc-element id="gradle-plugin-variants.md" toc-title="Support for Gradle plugin variants"/>
            </toc-element>
            <toc-element id="maven.md" accepts-web-file-names="using-maven.html"/>
            <toc-element id="ant.md" accepts-web-file-names="using-ant.html"/>
        </toc-element>
        <toc-element toc-title="Dokka">
            <include from="kl" target="dokka" origin="dokka"/>
        </toc-element>
        <toc-element toc-title="IDE for Kotlin development" id="kotlin-ide.md" accepts-web-file-names="getting-started-eclipse.html,eclipse.html"/>
        <toc-element toc-title="Migrate to Kotlin code style with IntelliJ IDEA"  id="code-style-migration-guide.md"/>
        <toc-element id="run-code-snippets.md" accepts-web-file-names="quick-run.html"/>
        <toc-element id="kotlin-and-ci.md" toc-title="TeamCity"/>
        <toc-element id="kotlin-doc.md" toc-title="KDoc"/>
        <toc-element id="kotlin-osgi.md" toc-title="OSGi"/>
    </toc-element>

    <toc-element toc-title="Compiler and plugins">
        <toc-element toc-title="Compiler">
            <toc-element toc-title="Command-line compiler" id="command-line.md"/>
            <toc-element toc-title="Compiler options" id="compiler-reference.md"/>
        </toc-element>
        <toc-element toc-title="Compiler plugins">
            <toc-element id="all-open-plugin.md" toc-title="All-open"/>
            <toc-element id="no-arg-plugin.md" toc-title="No-arg"/>
            <toc-element id="sam-with-receiver-plugin.md" toc-title="SAM with receiver"/>
            <toc-element id="kapt.md" toc-title="kapt"/>
            <toc-element id="lombok.md" toc-title="Lombok"/>
        </toc-element>
        <toc-element toc-title="Kotlin Symbol Processing API">
            <toc-element id="ksp-overview.md" toc-title="KSP overview"/>
            <toc-element id="ksp-quickstart.md" toc-title="Quickstart"/>
            <toc-element id="ksp-why-ksp.md" toc-title="Why KSP"/>
            <toc-element id="ksp-examples.md" toc-title="Examples"/>
            <toc-element id="ksp-additional-details.md" toc-title="How KSP models Kotlin code"/>
            <toc-element id="ksp-reference.md" toc-title="Reference for Java annotation processor authors"/>
            <toc-element id="ksp-incremental.md" toc-title="Incremental processing"/>
            <toc-element id="ksp-multi-round.md" toc-title="Multiple round processing"/>
            <toc-element id="ksp-multiplatform.md" toc-title="KSP with Kotlin Multiplatform"/>
            <toc-element id="ksp-command-line.md" toc-title="Running KSP from command line"/>
            <toc-element id="ksp-faq.md" toc-title="FAQ"/>
        </toc-element>
    </toc-element>

    <toc-element toc-title="Learning materials">
        <toc-element id="learning-materials-overview.md" toc-title="Overview"/>
        <toc-element href="https://play.kotlinlang.org/byExample/overview" toc-title="Kotlin by example"/>
        <toc-element id="koans.md"/>
        <toc-element href="https://hyperskill.org/tracks?category=4&amp;utm_source=jbkotlin_hs&amp;utm_medium=referral&amp;utm_campaign=kotlinlang-docs&amp;utm_content=button_1&amp;utm_term=22.03.23" toc-title="Kotlin Core track"/>
        <toc-element id="kotlin-hands-on.md" toc-title="Kotlin hands-on"/>
        <toc-element id="kotlin-tips.md"/>
        <toc-element id="books.md"/>
        <toc-element id="advent-of-code.md" toc-title="Advent of Code puzzles"/>
        <toc-element toc-title="Learn in IDE (JetBrains Academy)">
            <toc-element id="edu-tools-learner.md" toc-title="Learn Kotlin"/>
            <toc-element id="edu-tools-educator.md" toc-title="Teach Kotlin"/>
        </toc-element>
    </toc-element>

    <toc-element toc-title="Early access preview (EAP)">
        <toc-element toc-title="Participate" id="eap.md"/>
        <toc-element toc-title="Install the Kotlin EAP Plugin" id="install-eap-plugin.md"/>
        <toc-element id="configure-build-for-eap.md"/>
    </toc-element>

    <toc-element toc-title="Other resources">
        <toc-element id="faq.md"/>
        <toc-element toc-title="Kotlin evolution">
            <toc-element toc-title="Evolution principles" id="kotlin-evolution.md"/>
            <toc-element id="components-stability.md"/>
            <toc-element id="components-stability-pre-1.4.md"/>
            <toc-element toc-title="Compatibility">
                <toc-element id="compatibility-guide-19.md"/>
                <toc-element id="compatibility-guide-18.md"/>
                <toc-element id="compatibility-guide-1720.md"/>
                <toc-element id="compatibility-guide-17.md"/>
                <toc-element id="compatibility-guide-16.md"/>
                <toc-element id="compatibility-guide-15.md"/>
                <toc-element id="compatibility-guide-14.md"/>
                <toc-element id="compatibility-guide-13.md" />
                <toc-element id="compatibility-modes.md"/>
            </toc-element>
        </toc-element>
        <toc-element toc-title="Kotlin Foundation">
            <toc-element toc-title="Kotlin Foundation" href="https://kotlinfoundation.org/"/>
            <toc-element toc-title="Language Committee guidelines" href="https://kotlinfoundation.org/language-committee-guidelines/"/>
            <toc-element toc-title="Submitting incompatible changes" href="https://kotlinfoundation.org/submitting-incompatible-changes/"/>
            <toc-element toc-title="Brand usage" href="https://kotlinfoundation.org/guidelines/"/>
            <toc-element toc-title="Kotlin Foundation FAQ" href="https://kotlinfoundation.org/faq/"/>
        </toc-element>
        <toc-element toc-title="Journal">
            <toc-element toc-title="Cross-platform mobile development" id="cross-platform-mobile-development.md"/>
            <toc-element toc-title="Native and cross-platform mobile development" id="native-and-cross-platform.md"/>
            <toc-element toc-title="The six best cross-platform app development frameworks" id="cross-platform-frameworks.md"/>
        </toc-element>
        <toc-element toc-title="Google Summer of Code">
            <toc-element toc-title="Google Summer of Code with Kotlin 2024" id="gsoc-2024.md"/>
            <toc-element toc-title="Google Summer of Code with Kotlin 2023" id="gsoc-2023.md"/>
        </toc-element>
        <toc-element id="security.md"/>
        <toc-element id="kotlin-pdf.md"/>
        <toc-element toc-title="Community">
            <toc-element id="contribute.md"/>
            <toc-element id="kug-guidelines.md" accepts-web-file-names="kug-branding.html"/>
            <toc-element id="kotlin-night-guidelines.md" accepts-web-file-names="kotlin-nights-branding.html"/>
        </toc-element>
        <toc-element id="kotlin-brand-assets.md" accepts-web-file-names="kotlin-logo.html"/>
        <toc-element toc-title="Press kit" href="https://kotlinlang.org/assets/kotlin-media-kit.pdf"/>
    </toc-element>
</product-profile><|MERGE_RESOLUTION|>--- conflicted
+++ resolved
@@ -228,11 +228,7 @@
         </toc-element>
         <toc-element toc-title="WebAssembly (Wasm)">
             <toc-element id="wasm-get-started.md"/>
-<<<<<<< HEAD
-            <toc-element id="wasm-libraries.md" toc-title="Add dependencies on Kotlin libraries" hidden="true"/>
             <toc-element id="wasm-debugging.md"/>
-=======
->>>>>>> 39862fb8
             <toc-element id="wasm-js-interop.md"/>
             <toc-element id="wasm-troubleshooting.md"/>
         </toc-element>
